--- conflicted
+++ resolved
@@ -8,17 +8,10 @@
         maven { url 'https://maven.fabric.io/public' }
     }
     dependencies {
-<<<<<<< HEAD
-        classpath 'com.android.tools.build:gradle:3.5.0'
-        classpath 'com.github.ben-manes:gradle-versions-plugin:0.17.0'
-        classpath 'com.github.zellius:android-shortcut-gradle-plugin:0.1.2'
-        classpath 'com.google.gms:google-services:4.3.0'
-=======
         classpath 'com.android.tools.build:gradle:3.5.3'
         classpath 'com.github.ben-manes:gradle-versions-plugin:0.22.0'
         classpath 'com.github.zellius:android-shortcut-gradle-plugin:0.1.2'
         classpath 'com.google.gms:google-services:4.3.3'
->>>>>>> 491d476c
         // NOTE: Do not place your application dependencies here; they belong
         // in the individual module build.gradle files
 
