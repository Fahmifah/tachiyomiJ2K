import org.gradle.api.tasks.testing.logging.TestLogEvent
import org.jetbrains.kotlin.gradle.tasks.KotlinCompile

plugins {
    id("com.android.application")
    id("com.mikepenz.aboutlibraries.plugin")
    kotlin("android")
    kotlin("plugin.parcelize")
    kotlin("plugin.serialization")
    id("com.github.zellius.shortcut-helper")
    id("com.squareup.sqldelight")
}

if (gradle.startParameter.taskRequests.toString().contains("Standard")) {
    apply<com.google.gms.googleservices.GoogleServicesPlugin>()
    // Firebase Crashlytics
    apply(plugin = "com.google.firebase.crashlytics")
}

shortcutHelper.setFilePath("./shortcuts.xml")

android {
    namespace = "eu.kanade.tachiyomi"
    compileSdk = AndroidConfig.compileSdk
    ndkVersion = AndroidConfig.ndk

    defaultConfig {
        applicationId = "eu.kanade.tachiyomi.sy"
        minSdk = AndroidConfig.minSdk
        targetSdk = AndroidConfig.targetSdk
<<<<<<< HEAD
        versionCode = 37
        versionName = "1.8.4"
=======
        versionCode = 36
        versionName = "1.8.5"
>>>>>>> b7779ba1

        buildConfigField("String", "COMMIT_COUNT", "\"${getCommitCount()}\"")
        buildConfigField("String", "COMMIT_SHA", "\"${getGitSha()}\"")
        buildConfigField("String", "BUILD_TIME", "\"${getBuildTime()}\"")
        buildConfigField("boolean", "INCLUDE_UPDATER", "false")

        ndk {
            abiFilters += setOf("armeabi-v7a", "arm64-v8a", "x86")
        }
        testInstrumentationRunner = "androidx.test.runner.AndroidJUnitRunner"
    }

    buildTypes {
        named("debug") {
            versionNameSuffix = "-${getCommitCount()}"
            applicationIdSuffix = ".debug"
        }
        create("releaseTest") {
            applicationIdSuffix = ".rt"
            //isMinifyEnabled = true
            //isShrinkResources = true
            setProguardFiles(listOf(getDefaultProguardFile("proguard-android-optimize.txt"), "proguard-rules.pro"))
        }
        named("release") {
            isMinifyEnabled = true
            isShrinkResources = true
            setProguardFiles(listOf(getDefaultProguardFile("proguard-android-optimize.txt"), "proguard-rules.pro"))
        }
    }

    flavorDimensions += "default"

    productFlavors {
        create("standard") {
            buildConfigField("boolean", "INCLUDE_UPDATER", "true")
            dimension = "default"
        }
        create("fdroid") {
            dimension = "default"
        }
        create("dev") {
            resourceConfigurations.addAll(listOf("en", "xxhdpi"))
            dimension = "default"
        }
    }

    packagingOptions {
        resources.excludes.addAll(listOf(
            "META-INF/DEPENDENCIES",
            "LICENSE.txt",
            "META-INF/LICENSE",
            "META-INF/LICENSE.txt",
            "META-INF/README.md",
            "META-INF/NOTICE",
            "META-INF/*.kotlin_module",
            "META-INF/*.version",
        ))
    }

    dependenciesInfo {
        includeInApk = false
    }

    buildFeatures {
        viewBinding = true
        compose = true

        // Disable some unused things
        aidl = false
        renderScript = false
        shaders = false
    }

    lint {
        disable.addAll(listOf("MissingTranslation", "ExtraTranslation"))
        abortOnError = false
        checkReleaseBuilds = false
    }

    composeOptions {
        kotlinCompilerExtensionVersion = compose.versions.compiler.get()
    }

    compileOptions {
        sourceCompatibility = JavaVersion.VERSION_1_8
        targetCompatibility = JavaVersion.VERSION_1_8
    }

    kotlinOptions {
        jvmTarget = JavaVersion.VERSION_1_8.toString()
    }

    sqldelight {
        database("Database") {
            packageName = "eu.kanade.tachiyomi"
            dialect = "sqlite:3.24"
        }
    }
}

dependencies {
    // Compose
    implementation(compose.activity)
    implementation(compose.foundation)
    implementation(compose.material3.core)
    implementation(compose.material3.windowsizeclass)
    implementation(compose.material3.adapter)
    implementation(compose.material.icons)
    implementation(compose.animation)
    implementation(compose.animation.graphics)
    implementation(compose.ui.tooling)
    implementation(compose.ui.util)
    implementation(compose.accompanist.webview)
    implementation(compose.accompanist.swiperefresh)
    implementation(compose.accompanist.flowlayout)
    implementation(compose.accompanist.pager.core)
    implementation(compose.accompanist.pager.indicators)

    implementation(androidx.paging.runtime)
    implementation(androidx.paging.compose)

    implementation(libs.bundles.sqlite)
    implementation(androidx.sqlite)
    implementation(libs.sqldelight.android.driver)
    implementation(libs.sqldelight.coroutines)
    implementation(libs.sqldelight.android.paging)

    implementation(kotlinx.reflect)
    implementation(kotlinx.bundles.coroutines)

    // Source models and interfaces from Tachiyomi 1.x
    implementation(libs.tachiyomi.api)

    // AndroidX libraries
    implementation(androidx.annotation)
    implementation(androidx.appcompat)
    implementation(androidx.biometricktx)
    implementation(androidx.constraintlayout)
    implementation(androidx.coordinatorlayout)
    implementation(androidx.corektx)
    implementation(androidx.splashscreen)
    implementation(androidx.recyclerview)
    implementation(androidx.viewpager)
    implementation(androidx.glance)

    implementation(androidx.bundles.lifecycle)

    // Job scheduling
    implementation(androidx.bundles.workmanager)

    // RX
    implementation(libs.bundles.reactivex)
    implementation(libs.flowreactivenetwork)

    // Network client
    implementation(libs.bundles.okhttp)
    implementation(libs.okio)

    // TLS 1.3 support for Android < 10
    implementation(libs.conscrypt.android)

    // Data serialization (JSON, protobuf)
    implementation(kotlinx.bundles.serialization)

    // JavaScript engine
    implementation(libs.bundles.js.engine)

    // HTML parser
    implementation(libs.jsoup)

    // Disk
    implementation(libs.disklrucache)
    implementation(libs.unifile)
    implementation(libs.junrar)

    // Preferences
    implementation(libs.preferencektx)
    implementation(libs.flowpreferences)

    // Model View Presenter
    implementation(libs.bundles.nucleus)

    // Dependency injection
    implementation(libs.injekt.core)

    // Image loading
    implementation(libs.bundles.coil)

    implementation(libs.subsamplingscaleimageview) {
        exclude(module = "image-decoder")
    }
    implementation(libs.image.decoder)

    // Sort
    implementation(libs.natural.comparator)

    // UI libraries
    implementation(libs.material)
    implementation(libs.androidprocessbutton)
    implementation(libs.flexible.adapter.core)
    implementation(libs.flexible.adapter.ui)
    implementation(libs.photoview)
    implementation(libs.directionalviewpager) {
        exclude(group = "androidx.viewpager", module = "viewpager")
    }
    implementation(libs.insetter)
    implementation(libs.markwon)
    implementation(libs.aboutLibraries.compose)

    // Conductor
    implementation(libs.bundles.conductor)

    // FlowBinding
    implementation(libs.bundles.flowbinding)

    // Logging
    implementation(libs.logcat)

    // Crash reports/analytics
    // implementation(libs.acra.http)
    // "standardImplementation"(libs.firebase.analytics)

    // Shizuku
    implementation(libs.bundles.shizuku)

    // Tests
    testImplementation(libs.junit)

    // For detecting memory leaks; see https://square.github.io/leakcanary/
    // debugImplementation(libs.leakcanary.android)
    implementation(libs.leakcanary.plumber)

    // SY -->
    // Changelog
    implementation(sylibs.changelog)

    // Text distance (EH)
    implementation (sylibs.simularity)

    // Firebase (EH)
    implementation(sylibs.firebase.analytics)
    implementation(sylibs.firebase.crashlytics.ktx)

    // Better logging (EH)
    implementation(sylibs.xlog)

    // Debug utils (EH)
    debugImplementation(sylibs.debugOverlay.standard)
    "releaseTestImplementation"(sylibs.debugOverlay.noop)
    releaseImplementation(sylibs.debugOverlay.noop)
    testImplementation(sylibs.debugOverlay.noop)

    // RatingBar (SY)
    implementation(sylibs.ratingbar)
}

tasks {
    withType<Test> {
        useJUnitPlatform()
        testLogging {
            events(TestLogEvent.PASSED, TestLogEvent.SKIPPED, TestLogEvent.FAILED)
        }
    }

    // See https://kotlinlang.org/docs/reference/experimental.html#experimental-status-of-experimental-api(-markers)
    withType<KotlinCompile> {
        kotlinOptions.freeCompilerArgs += listOf(
<<<<<<< HEAD
            "-opt-in=coil.annotation.ExperimentalCoilApi",
            "-opt-in=com.google.accompanist.pager.ExperimentalPagerApi",
            "-opt-in=androidx.compose.material3.ExperimentalMaterial3Api",
            "-opt-in=androidx.compose.ui.ExperimentalComposeUiApi",
            "-opt-in=androidx.compose.foundation.ExperimentalFoundationApi",
            "-opt-in=androidx.compose.animation.graphics.ExperimentalAnimationGraphicsApi",
            "-opt-in=androidx.compose.material3.windowsizeclass.ExperimentalMaterial3WindowSizeClassApi",
            "-opt-in=kotlinx.coroutines.ExperimentalCoroutinesApi",
            "-opt-in=kotlinx.coroutines.FlowPreview",
            "-opt-in=kotlinx.coroutines.InternalCoroutinesApi",
            "-opt-in=kotlinx.serialization.ExperimentalSerializationApi",
=======
            "-opt-in=kotlin.Experimental",
            "-opt-in=kotlin.RequiresOptIn",
            "-opt-in=kotlin.ExperimentalStdlibApi",
            "-opt-in=kotlinx.coroutines.FlowPreview",
            "-opt-in=kotlinx.coroutines.ExperimentalCoroutinesApi",
            "-opt-in=kotlinx.coroutines.InternalCoroutinesApi",
            "-opt-in=kotlinx.serialization.ExperimentalSerializationApi",
            "-opt-in=coil.annotation.ExperimentalCoilApi",
            "-opt-in=kotlin.time.ExperimentalTime",
>>>>>>> b7779ba1
        )
    }

    // Duplicating Hebrew string assets due to some locale code issues on different devices
    val copyHebrewStrings by registering(Copy::class) {
        from("./src/main/res/values-he")
        into("./src/main/res/values-iw")
        include("**/*")
    }

    preBuild {
        dependsOn(formatKotlin, copyHebrewStrings)
    }
}

buildscript {
    dependencies {
        classpath(kotlinx.gradle)
    }
}<|MERGE_RESOLUTION|>--- conflicted
+++ resolved
@@ -28,13 +28,8 @@
         applicationId = "eu.kanade.tachiyomi.sy"
         minSdk = AndroidConfig.minSdk
         targetSdk = AndroidConfig.targetSdk
-<<<<<<< HEAD
         versionCode = 37
-        versionName = "1.8.4"
-=======
-        versionCode = 36
         versionName = "1.8.5"
->>>>>>> b7779ba1
 
         buildConfigField("String", "COMMIT_COUNT", "\"${getCommitCount()}\"")
         buildConfigField("String", "COMMIT_SHA", "\"${getGitSha()}\"")
@@ -302,7 +297,6 @@
     // See https://kotlinlang.org/docs/reference/experimental.html#experimental-status-of-experimental-api(-markers)
     withType<KotlinCompile> {
         kotlinOptions.freeCompilerArgs += listOf(
-<<<<<<< HEAD
             "-opt-in=coil.annotation.ExperimentalCoilApi",
             "-opt-in=com.google.accompanist.pager.ExperimentalPagerApi",
             "-opt-in=androidx.compose.material3.ExperimentalMaterial3Api",
@@ -314,17 +308,6 @@
             "-opt-in=kotlinx.coroutines.FlowPreview",
             "-opt-in=kotlinx.coroutines.InternalCoroutinesApi",
             "-opt-in=kotlinx.serialization.ExperimentalSerializationApi",
-=======
-            "-opt-in=kotlin.Experimental",
-            "-opt-in=kotlin.RequiresOptIn",
-            "-opt-in=kotlin.ExperimentalStdlibApi",
-            "-opt-in=kotlinx.coroutines.FlowPreview",
-            "-opt-in=kotlinx.coroutines.ExperimentalCoroutinesApi",
-            "-opt-in=kotlinx.coroutines.InternalCoroutinesApi",
-            "-opt-in=kotlinx.serialization.ExperimentalSerializationApi",
-            "-opt-in=coil.annotation.ExperimentalCoilApi",
-            "-opt-in=kotlin.time.ExperimentalTime",
->>>>>>> b7779ba1
         )
     }
 
