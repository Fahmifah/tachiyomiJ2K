//noinspection GradleDependency
import java.text.SimpleDateFormat

apply plugin: 'com.android.application'
apply plugin: 'com.google.android.gms.oss-licenses-plugin'
apply plugin: 'kotlin-android'
apply plugin: 'kotlin-android-extensions'
apply plugin: 'kotlin-kapt'
apply plugin: 'com.github.zellius.shortcut-helper'
// Realm (EH)
apply plugin: 'realm-android'

shortcutHelper.filePath = './shortcuts.xml'

ext {
    // Git is needed in your system PATH for these commands to work.
    // If it's not installed, you can return a random value as a workaround
    getCommitCount = {
        return 'git rev-list --count HEAD'.execute().text.trim()
        // return "1"
    }

    getGitSha = {
        return 'git rev-parse --short HEAD'.execute().text.trim()
        // return "1"
    }

    getBuildTime = {
        def df = new SimpleDateFormat("yyyy-MM-dd'T'HH:mm'Z'")
        df.setTimeZone(TimeZone.getTimeZone("UTC"))
        return df.format(new Date())
    }
}

android {
    compileSdkVersion 29
    buildToolsVersion '29.0.3'

    defaultConfig {
<<<<<<< HEAD
        applicationId "eu.kanade.tachiyomi.az"
        minSdkVersion 16
        targetSdkVersion 28
        testInstrumentationRunner "androidx.test.runner.AndroidJUnitRunner"
        versionCode 8405
        versionName "v8.4.5-AZ"
=======
        applicationId "eu.kanade.tachiyomi"
        minSdkVersion 21
        targetSdkVersion 29
        testInstrumentationRunner "androidx.test.runner.AndroidJUnitRunner"
        versionCode 45
        versionName "0.9.2"
>>>>>>> 264e0436

        buildConfigField "String", "COMMIT_COUNT", "\"${getCommitCount()}\""
        buildConfigField "String", "COMMIT_SHA", "\"${getGitSha()}\""
        buildConfigField "String", "BUILD_TIME", "\"${getBuildTime()}\""
        buildConfigField "boolean", "INCLUDE_UPDATER", "true"

        multiDexEnabled true

        ndk {
            abiFilters "armeabi-v7a", "arm64-v8a", "x86"
        }
    }

    viewBinding {
        enabled = true
    }

    buildTypes {
        debug {
            versionNameSuffix "-${getCommitCount()}"
            applicationIdSuffix ".debug"
            ext.enableCrashlytics = false
        }
        releaseTest {
            applicationIdSuffix ".rt"
//            minifyEnabled true
//            shrinkResources true
            zipAlignEnabled true
            proguardFiles getDefaultProguardFile('proguard-android.txt'), 'proguard-rules.pro'
        }
        release {
//            minifyEnabled true
//            shrinkResources true
            zipAlignEnabled true
            proguardFiles getDefaultProguardFile('proguard-android.txt'), 'proguard-rules.pro'
        }
//        release {
//            minifyEnabled true
//            shrinkResources true
//            proguardFiles getDefaultProguardFile('proguard-android.txt'), 'proguard-rules.pro'
//        }
    }

    flavorDimensions "default"

    productFlavors {
        standard {
            buildConfigField "boolean", "INCLUDE_UPDATER", "true"
            dimension "default"
        }
        fdroid {
            dimension "default"
        }
        dev {
            resConfigs "en", "xxhdpi"
            dimension "default"
        }
    }

    compileOptions {
        sourceCompatibility 1.8
        targetCompatibility 1.8
    }

    packagingOptions {
        exclude 'META-INF/DEPENDENCIES'
        exclude 'LICENSE.txt'
        exclude 'META-INF/LICENSE'
        exclude 'META-INF/LICENSE.txt'
        exclude 'META-INF/NOTICE'
        exclude 'META-INF/*.kotlin_module'

        // Compatibility for two RxJava versions (EXH)
        exclude 'META-INF/rxjava.properties'
    }

    lintOptions {
        abortOnError false
        checkReleaseBuilds false
    }

    compileOptions {
        sourceCompatibility = 1.8
        targetCompatibility = 1.8
    }

    kotlinOptions {
        jvmTarget = "1.8"
    }
}

androidExtensions {
    experimental = true
}

dependencies {

    // Modified dependencies
    implementation 'com.github.inorichi:subsampling-scale-image-view:ac0dae7'
    implementation 'com.github.inorichi:junrar-android:634c1f5'

    // Android support library
    implementation 'androidx.appcompat:appcompat:1.1.0'
    implementation 'androidx.cardview:cardview:1.0.0'
    implementation 'androidx.constraintlayout:constraintlayout:1.1.3'
    implementation 'androidx.recyclerview:recyclerview:1.1.0'
    implementation 'androidx.preference:preference:1.1.1'
    implementation 'androidx.annotation:annotation:1.1.0'
    implementation 'androidx.browser:browser:1.2.0'
    implementation 'androidx.multidex:multidex:2.0.1'
    implementation 'androidx.biometric:biometric:1.0.1'

    final lifecycle_version = '2.2.0'
    implementation "androidx.lifecycle:lifecycle-common-java8:$lifecycle_version"
    implementation "androidx.lifecycle:lifecycle-extensions:$lifecycle_version"
    implementation "androidx.lifecycle:lifecycle-runtime-ktx:$lifecycle_version"

    // UI library
    implementation 'com.google.android.material:material:1.1.0'

<<<<<<< HEAD
    // DO NOT UPGRADE TO 17.0, IT REQUIRES ANDROIDX
    standardImplementation 'com.google.firebase:firebase-core:17.2.1'
=======
    standardImplementation 'com.google.firebase:firebase-core:17.4.0'
>>>>>>> 264e0436

    // ReactiveX
    implementation 'io.reactivex:rxandroid:1.2.1'
    implementation 'io.reactivex:rxjava:1.3.8'
    implementation 'com.jakewharton.rxrelay:rxrelay:1.2.0'
    implementation 'com.github.pwittchen:reactivenetwork:0.13.0'

    // Network client
<<<<<<< HEAD
    implementation "com.squareup.okhttp3:okhttp:4.2.1" // DO NOT UPGRADE TO 3.13.X+, it requires minSdk 21
    implementation 'com.squareup.okio:okio:2.4.0' // I think we can do 2.x, okhttp is ok with it but is there any other deps that need 1.x?
=======
    final okhttp_version = '4.5.0'
    implementation "com.squareup.okhttp3:okhttp:$okhttp_version"
    implementation "com.squareup.okhttp3:logging-interceptor:$okhttp_version"
    implementation 'com.squareup.okio:okio:2.6.0'
>>>>>>> 264e0436

    // REST
    final retrofit_version = '2.8.1'
    implementation "com.squareup.retrofit2:retrofit:$retrofit_version"
    implementation "com.squareup.retrofit2:converter-gson:$retrofit_version"
    implementation "com.squareup.retrofit2:adapter-rxjava:$retrofit_version"

    // JSON
    implementation 'com.google.code.gson:gson:2.8.6'
    implementation 'com.github.salomonbrys.kotson:kotson:2.5.0'

    // JavaScript engine
<<<<<<< HEAD
    implementation 'com.squareup.duktape:duktape-android:1.2.0' // Stuck on 1.2.0 to fix MangaPlus extension
=======
    implementation 'com.squareup.duktape:duktape-android:1.3.0'
>>>>>>> 264e0436

    // Disk
    implementation 'com.jakewharton:disklrucache:2.0.2'
    implementation 'com.github.inorichi:unifile:e9ee588'

    // HTML parser
    implementation 'org.jsoup:jsoup:1.13.1'

    // Job scheduling
<<<<<<< HEAD
    implementation 'com.evernote:android-job:1.2.5'
    // DO NOT UPGRADE TO 17.0, IT REQUIRES ANDROIDX
    implementation 'com.google.android.gms:play-services-gcm:17.0.0'
=======
    final work_version = '2.3.4'
    implementation "androidx.work:work-runtime:$work_version"
    implementation "androidx.work:work-runtime-ktx:$work_version"
>>>>>>> 264e0436

    // [EXH] Android 7 SSL Workaround
    implementation 'com.google.android.gms:play-services-safetynet:17.0.0'

    // Changelog
    implementation 'com.github.gabrielemariotti.changeloglib:changelog:2.1.0'

    // Database
    implementation 'androidx.sqlite:sqlite:2.1.0'
    implementation 'com.github.inorichi.storio:storio-common:8be19de@aar'
    implementation 'com.github.inorichi.storio:storio-sqlite:8be19de@aar'
    implementation 'io.requery:sqlite-android:3.31.0'

    // Preferences
    implementation 'com.f2prateek.rx.preferences:rx-preferences:1.0.2'
    implementation 'com.github.tfcporciuncula:flow-preferences:1.1.1'

    // Model View Presenter
<<<<<<< HEAD
    final nucleus_version = '3.0.1'
=======
    final nucleus_version = '6.0.0'
>>>>>>> 264e0436
    implementation "info.android15.nucleus:nucleus:$nucleus_version"
    implementation "info.android15.nucleus:nucleus-support-v7:$nucleus_version"

    // Dependency injection
    implementation "com.github.inorichi.injekt:injekt-core:65b0440"

    // Image library
    final glide_version = '4.11.0'
    implementation "com.github.bumptech.glide:glide:$glide_version"
    implementation "com.github.bumptech.glide:okhttp3-integration:$glide_version"
    kapt "com.github.bumptech.glide:compiler:$glide_version"

    // Logging
    implementation 'com.jakewharton.timber:timber:4.7.1'

    // Crash reports
    final acra_version = '5.5.0'
    implementation "ch.acra:acra-http:$acra_version"

    // Sort
    implementation 'com.github.gpanther:java-nat-sort:natural-comparator-1.1'

    // UI
    implementation 'com.dmitrymalkovich.android:material-design-dimens:1.4'
    implementation 'com.github.dmytrodanylyk.android-process-button:library:1.0.4'
    implementation 'eu.davidea:flexible-adapter:5.1.0' // Cannot upgrade to 5.1.0 as it uses AndroidX
    implementation 'eu.davidea:flexible-adapter-ui:1.0.0'
    implementation 'com.nononsenseapps:filepicker:2.5.2'
<<<<<<< HEAD
    implementation 'com.github.amulyakhare:TextDrawable:558677e'
    implementation 'com.afollestad.material-dialogs:core:0.9.6.0' // Cannot upgrade to 2.x, AndroidX and API changes
    implementation 'me.zhanghai.android.systemuihelper:library:1.0.0'
    implementation 'com.nightlynexus.viewstatepageradapter:viewstatepageradapter:1.1.0'
    implementation 'com.github.mthli:Slice:v1.3'
    implementation 'me.gujun.android.taggroup:library:1.4@aar'
    implementation 'com.github.chrisbanes:PhotoView:2.3.0' // Cannot upgrade to 2.2.x+ as it uses AndroidX
=======
    implementation 'com.nightlynexus.viewstatepageradapter:viewstatepageradapter:1.1.0'
    implementation 'com.github.mthli:Slice:v1.3'
    implementation 'com.github.chrisbanes:PhotoView:2.3.0'
>>>>>>> 264e0436
    implementation 'com.github.carlosesco:DirectionalViewPager:a844dbca0a'

    // 3.2.0+ introduces weird UI blinking or cut off issues on some devices
    final material_dialogs_version = '3.1.1'
    implementation "com.afollestad.material-dialogs:core:$material_dialogs_version"
    implementation "com.afollestad.material-dialogs:input:$material_dialogs_version"
    implementation "com.afollestad.material-dialogs:datetime:$material_dialogs_version"

    // Conductor
    implementation 'com.bluelinelabs:conductor:2.1.5'
    implementation("com.bluelinelabs:conductor-support:2.1.5") {
        exclude group: "com.android.support"
    }
    implementation 'com.github.inorichi:conductor-support-preference:a32c357'

    // FlowBinding
    final flowbinding_version = '0.11.1'
    implementation "io.github.reactivecircus.flowbinding:flowbinding-android:$flowbinding_version"
    implementation "io.github.reactivecircus.flowbinding:flowbinding-appcompat:$flowbinding_version"
    implementation "io.github.reactivecircus.flowbinding:flowbinding-recyclerview:$flowbinding_version"
    implementation "io.github.reactivecircus.flowbinding:flowbinding-swiperefreshlayout:$flowbinding_version"
    implementation "io.github.reactivecircus.flowbinding:flowbinding-viewpager:$flowbinding_version"

    // Tests
    testImplementation 'junit:junit:4.13'
    testImplementation 'org.assertj:assertj-core:3.12.2'
    testImplementation 'org.mockito:mockito-core:1.10.19'

    final robolectric_version = '3.1.4'
    testImplementation "org.robolectric:robolectric:$robolectric_version"
    testImplementation "org.robolectric:shadows-multidex:$robolectric_version"
    testImplementation "org.robolectric:shadows-play-services:$robolectric_version"

<<<<<<< HEAD
    implementation "org.jetbrains.kotlin:kotlin-stdlib:$kotlin_version"
    implementation "org.jetbrains.kotlin:kotlin-reflect:$kotlin_version"

    final coroutines_version = '1.3.3'
    implementation "org.jetbrains.kotlinx:kotlinx-coroutines-core:$coroutines_version"
    implementation "org.jetbrains.kotlinx:kotlinx-coroutines-android:$coroutines_version"
    implementation "org.jetbrains.kotlinx:kotlinx-coroutines-reactive:$coroutines_version"
    implementation "org.jetbrains.kotlinx:kotlinx-coroutines-rx2:$coroutines_version"

    // Text distance (EH)
    implementation 'info.debatty:java-string-similarity:1.2.1'

    // Pin lock view (EH)
    implementation 'com.andrognito.pinlockview:pinlockview:2.1.0'

    // Reprint (EH)
    implementation 'com.github.ajalt.reprint:core:3.2.1@aar'
    implementation 'com.github.ajalt.reprint:rxjava:3.2.1@aar' // optional: the RxJava 1 interface

    // Swirl (EH)
    implementation 'com.mattprecious.swirl:swirl:1.2.0'

    // RxJava 2 interop for Realm (EH)
    implementation 'com.lvla.android:rxjava2-interop-kt:0.2.1'

    // Debug network interceptor (EH)
    implementation "com.squareup.okhttp3:logging-interceptor:4.2.1"

    // Firebase (EH)
    implementation 'com.crashlytics.sdk.android:crashlytics:2.10.1'

    // Better logging (EH)
    implementation 'com.elvishew:xlog:1.6.1'

    // Time utils (EH)
    def typed_time_version = '1.0.2'
    implementation "com.github.kizitonwose.time:time:$typed_time_version"
    implementation "com.github.kizitonwose.time:time-android:$typed_time_version"

    // Debug utils (EH)
    debugImplementation 'com.ms-square:debugoverlay:1.1.3'
    releaseTestImplementation 'com.ms-square:debugoverlay:1.1.3'
    releaseImplementation 'com.ms-square:debugoverlay-no-op:1.1.3'
    testImplementation 'com.ms-square:debugoverlay-no-op:1.1.3'

    // Humanize (EH)
    implementation 'com.github.mfornos:humanize-slim:1.2.2'

    implementation 'androidx.gridlayout:gridlayout:1.0.0'

    final def markwon_version = '4.1.0'

    implementation "io.noties.markwon:core:$markwon_version"
    implementation "io.noties.markwon:ext-strikethrough:$markwon_version"
    implementation "io.noties.markwon:ext-tables:$markwon_version"
    implementation "io.noties.markwon:html:$markwon_version"
    implementation "io.noties.markwon:image:$markwon_version"
    implementation "io.noties.markwon:linkify:$markwon_version"

    implementation 'com.google.guava:guava:27.0.1-android'
=======
    implementation "org.jetbrains.kotlin:kotlin-stdlib-jdk8:$kotlin_version"

    final coroutines_version = '1.3.5'
    implementation "org.jetbrains.kotlinx:kotlinx-coroutines-core:$coroutines_version"
    implementation "org.jetbrains.kotlinx:kotlinx-coroutines-android:$coroutines_version"

    implementation 'com.google.android.gms:play-services-oss-licenses:17.0.0'

    // For detecting memory leaks; see https://square.github.io/leakcanary/
//    debugImplementation 'com.squareup.leakcanary:leakcanary-android:2.2'
>>>>>>> 264e0436
}

buildscript {
    ext.kotlin_version = '1.3.72'
    repositories {
        mavenCentral()
    }
    dependencies {
        classpath "org.jetbrains.kotlin:kotlin-gradle-plugin:$kotlin_version"
    }
}

repositories {
    mavenCentral()
}

// See https://kotlinlang.org/docs/reference/experimental.html#experimental-status-of-experimental-api-markers
tasks.withType(org.jetbrains.kotlin.gradle.tasks.AbstractKotlinCompile).all {
    kotlinOptions.freeCompilerArgs += ["-Xopt-in=kotlin.Experimental"]
}

// Duplicating Hebrew string assets due to some locale code issues on different devices
task copyResources(type: Copy) {
    from './src/main/res/values-he'
    into './src/main/res/values-iw'
    include '**/*'
}

preBuild.dependsOn(ktlintFormat, copyResources)

if (getGradle().getStartParameter().getTaskRequests().toString().contains("Standard")) {
    apply plugin: 'com.google.gms.google-services'
    // Firebase (EH)
    apply plugin: 'io.fabric'
}<|MERGE_RESOLUTION|>--- conflicted
+++ resolved
@@ -35,23 +35,15 @@
 android {
     compileSdkVersion 29
     buildToolsVersion '29.0.3'
+    publishNonDefault true
 
     defaultConfig {
-<<<<<<< HEAD
-        applicationId "eu.kanade.tachiyomi.az"
-        minSdkVersion 16
-        targetSdkVersion 28
-        testInstrumentationRunner "androidx.test.runner.AndroidJUnitRunner"
-        versionCode 8405
-        versionName "v8.4.5-AZ"
-=======
-        applicationId "eu.kanade.tachiyomi"
+        applicationId "eu.kanade.tachiyomi.sy"
         minSdkVersion 21
         targetSdkVersion 29
         testInstrumentationRunner "androidx.test.runner.AndroidJUnitRunner"
-        versionCode 45
-        versionName "0.9.2"
->>>>>>> 264e0436
+        versionCode 1
+        versionName "v0.9.2.0"
 
         buildConfigField "String", "COMMIT_COUNT", "\"${getCommitCount()}\""
         buildConfigField "String", "COMMIT_SHA", "\"${getGitSha()}\""
@@ -83,16 +75,11 @@
             proguardFiles getDefaultProguardFile('proguard-android.txt'), 'proguard-rules.pro'
         }
         release {
-//            minifyEnabled true
-//            shrinkResources true
+            minifyEnabled true
+            shrinkResources true
             zipAlignEnabled true
             proguardFiles getDefaultProguardFile('proguard-android.txt'), 'proguard-rules.pro'
         }
-//        release {
-//            minifyEnabled true
-//            shrinkResources true
-//            proguardFiles getDefaultProguardFile('proguard-android.txt'), 'proguard-rules.pro'
-//        }
     }
 
     flavorDimensions "default"
@@ -172,12 +159,7 @@
     // UI library
     implementation 'com.google.android.material:material:1.1.0'
 
-<<<<<<< HEAD
-    // DO NOT UPGRADE TO 17.0, IT REQUIRES ANDROIDX
-    standardImplementation 'com.google.firebase:firebase-core:17.2.1'
-=======
     standardImplementation 'com.google.firebase:firebase-core:17.4.0'
->>>>>>> 264e0436
 
     // ReactiveX
     implementation 'io.reactivex:rxandroid:1.2.1'
@@ -186,15 +168,10 @@
     implementation 'com.github.pwittchen:reactivenetwork:0.13.0'
 
     // Network client
-<<<<<<< HEAD
-    implementation "com.squareup.okhttp3:okhttp:4.2.1" // DO NOT UPGRADE TO 3.13.X+, it requires minSdk 21
-    implementation 'com.squareup.okio:okio:2.4.0' // I think we can do 2.x, okhttp is ok with it but is there any other deps that need 1.x?
-=======
     final okhttp_version = '4.5.0'
     implementation "com.squareup.okhttp3:okhttp:$okhttp_version"
     implementation "com.squareup.okhttp3:logging-interceptor:$okhttp_version"
     implementation 'com.squareup.okio:okio:2.6.0'
->>>>>>> 264e0436
 
     // REST
     final retrofit_version = '2.8.1'
@@ -207,11 +184,7 @@
     implementation 'com.github.salomonbrys.kotson:kotson:2.5.0'
 
     // JavaScript engine
-<<<<<<< HEAD
     implementation 'com.squareup.duktape:duktape-android:1.2.0' // Stuck on 1.2.0 to fix MangaPlus extension
-=======
-    implementation 'com.squareup.duktape:duktape-android:1.3.0'
->>>>>>> 264e0436
 
     // Disk
     implementation 'com.jakewharton:disklrucache:2.0.2'
@@ -221,15 +194,9 @@
     implementation 'org.jsoup:jsoup:1.13.1'
 
     // Job scheduling
-<<<<<<< HEAD
-    implementation 'com.evernote:android-job:1.2.5'
-    // DO NOT UPGRADE TO 17.0, IT REQUIRES ANDROIDX
-    implementation 'com.google.android.gms:play-services-gcm:17.0.0'
-=======
     final work_version = '2.3.4'
     implementation "androidx.work:work-runtime:$work_version"
     implementation "androidx.work:work-runtime-ktx:$work_version"
->>>>>>> 264e0436
 
     // [EXH] Android 7 SSL Workaround
     implementation 'com.google.android.gms:play-services-safetynet:17.0.0'
@@ -248,11 +215,7 @@
     implementation 'com.github.tfcporciuncula:flow-preferences:1.1.1'
 
     // Model View Presenter
-<<<<<<< HEAD
-    final nucleus_version = '3.0.1'
-=======
     final nucleus_version = '6.0.0'
->>>>>>> 264e0436
     implementation "info.android15.nucleus:nucleus:$nucleus_version"
     implementation "info.android15.nucleus:nucleus-support-v7:$nucleus_version"
 
@@ -260,7 +223,7 @@
     implementation "com.github.inorichi.injekt:injekt-core:65b0440"
 
     // Image library
-    final glide_version = '4.11.0'
+    final glide_version = '4.10.0'
     implementation "com.github.bumptech.glide:glide:$glide_version"
     implementation "com.github.bumptech.glide:okhttp3-integration:$glide_version"
     kapt "com.github.bumptech.glide:compiler:$glide_version"
@@ -278,22 +241,12 @@
     // UI
     implementation 'com.dmitrymalkovich.android:material-design-dimens:1.4'
     implementation 'com.github.dmytrodanylyk.android-process-button:library:1.0.4'
-    implementation 'eu.davidea:flexible-adapter:5.1.0' // Cannot upgrade to 5.1.0 as it uses AndroidX
+    implementation 'eu.davidea:flexible-adapter:5.1.0'
     implementation 'eu.davidea:flexible-adapter-ui:1.0.0'
     implementation 'com.nononsenseapps:filepicker:2.5.2'
-<<<<<<< HEAD
-    implementation 'com.github.amulyakhare:TextDrawable:558677e'
-    implementation 'com.afollestad.material-dialogs:core:0.9.6.0' // Cannot upgrade to 2.x, AndroidX and API changes
-    implementation 'me.zhanghai.android.systemuihelper:library:1.0.0'
-    implementation 'com.nightlynexus.viewstatepageradapter:viewstatepageradapter:1.1.0'
-    implementation 'com.github.mthli:Slice:v1.3'
-    implementation 'me.gujun.android.taggroup:library:1.4@aar'
-    implementation 'com.github.chrisbanes:PhotoView:2.3.0' // Cannot upgrade to 2.2.x+ as it uses AndroidX
-=======
     implementation 'com.nightlynexus.viewstatepageradapter:viewstatepageradapter:1.1.0'
     implementation 'com.github.mthli:Slice:v1.3'
     implementation 'com.github.chrisbanes:PhotoView:2.3.0'
->>>>>>> 264e0436
     implementation 'com.github.carlosesco:DirectionalViewPager:a844dbca0a'
 
     // 3.2.0+ introduces weird UI blinking or cut off issues on some devices
@@ -327,21 +280,22 @@
     testImplementation "org.robolectric:shadows-multidex:$robolectric_version"
     testImplementation "org.robolectric:shadows-play-services:$robolectric_version"
 
-<<<<<<< HEAD
-    implementation "org.jetbrains.kotlin:kotlin-stdlib:$kotlin_version"
+    implementation "org.jetbrains.kotlin:kotlin-stdlib-jdk8:$kotlin_version"
     implementation "org.jetbrains.kotlin:kotlin-reflect:$kotlin_version"
 
-    final coroutines_version = '1.3.3'
+    final coroutines_version = '1.3.5'
     implementation "org.jetbrains.kotlinx:kotlinx-coroutines-core:$coroutines_version"
     implementation "org.jetbrains.kotlinx:kotlinx-coroutines-android:$coroutines_version"
     implementation "org.jetbrains.kotlinx:kotlinx-coroutines-reactive:$coroutines_version"
     implementation "org.jetbrains.kotlinx:kotlinx-coroutines-rx2:$coroutines_version"
 
+    implementation 'com.google.android.gms:play-services-oss-licenses:17.0.0'
+
     // Text distance (EH)
     implementation 'info.debatty:java-string-similarity:1.2.1'
 
     // Pin lock view (EH)
-    implementation 'com.andrognito.pinlockview:pinlockview:2.1.0'
+    implementation 'com.github.jawnnypoo:pinlockview:2.2.0'
 
     // Reprint (EH)
     implementation 'com.github.ajalt.reprint:core:3.2.1@aar'
@@ -351,10 +305,7 @@
     implementation 'com.mattprecious.swirl:swirl:1.2.0'
 
     // RxJava 2 interop for Realm (EH)
-    implementation 'com.lvla.android:rxjava2-interop-kt:0.2.1'
-
-    // Debug network interceptor (EH)
-    implementation "com.squareup.okhttp3:logging-interceptor:4.2.1"
+    implementation 'com.github.akarnokd:rxjava2-interop:0.13.7'
 
     // Firebase (EH)
     implementation 'com.crashlytics.sdk.android:crashlytics:2.10.1'
@@ -388,18 +339,6 @@
     implementation "io.noties.markwon:linkify:$markwon_version"
 
     implementation 'com.google.guava:guava:27.0.1-android'
-=======
-    implementation "org.jetbrains.kotlin:kotlin-stdlib-jdk8:$kotlin_version"
-
-    final coroutines_version = '1.3.5'
-    implementation "org.jetbrains.kotlinx:kotlinx-coroutines-core:$coroutines_version"
-    implementation "org.jetbrains.kotlinx:kotlinx-coroutines-android:$coroutines_version"
-
-    implementation 'com.google.android.gms:play-services-oss-licenses:17.0.0'
-
-    // For detecting memory leaks; see https://square.github.io/leakcanary/
-//    debugImplementation 'com.squareup.leakcanary:leakcanary-android:2.2'
->>>>>>> 264e0436
 }
 
 buildscript {
@@ -418,7 +357,7 @@
 
 // See https://kotlinlang.org/docs/reference/experimental.html#experimental-status-of-experimental-api-markers
 tasks.withType(org.jetbrains.kotlin.gradle.tasks.AbstractKotlinCompile).all {
-    kotlinOptions.freeCompilerArgs += ["-Xopt-in=kotlin.Experimental"]
+    kotlinOptions.freeCompilerArgs += ["-Xuse-experimental=kotlin.Experimental"]
 }
 
 // Duplicating Hebrew string assets due to some locale code issues on different devices
