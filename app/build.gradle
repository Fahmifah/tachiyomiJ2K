import java.text.SimpleDateFormat

apply plugin: 'com.android.application'
apply plugin: 'kotlin-android'
apply plugin: 'kotlin-android-extensions'
apply plugin: 'kotlin-kapt'
apply plugin: 'com.github.zellius.shortcut-helper'
//Realm (EH)
apply plugin: 'realm-android'

shortcutHelper.filePath = './shortcuts.xml'

ext {
    // Git is needed in your system PATH for these commands to work.
    // If it's not installed, you can return a random value as a workaround
    getCommitCount = {
        return 'git rev-list --count HEAD'.execute().text.trim()
        // return "1"
    }

    getGitSha = {
        return 'git rev-parse --short HEAD'.execute().text.trim()
        // return "1"
    }

    getBuildTime = {
        def df = new SimpleDateFormat("yyyy-MM-dd'T'HH:mm'Z'")
        df.setTimeZone(TimeZone.getTimeZone("UTC"))
        return df.format(new Date())
    }
}

android {
    compileSdkVersion 27
    buildToolsVersion "27.0.2"
    publishNonDefault true

    defaultConfig {
        applicationId "eu.kanade.tachiyomi.eh2"
        minSdkVersion 16
        targetSdkVersion 27
        testInstrumentationRunner "android.support.test.runner.AndroidJUnitRunner"
<<<<<<< HEAD
        versionCode 6802
        versionName "v6.8.2-EH"
=======
        versionCode 32
        versionName "0.6.8"
>>>>>>> cf5c8164

        buildConfigField "String", "COMMIT_COUNT", "\"${getCommitCount()}\""
        buildConfigField "String", "COMMIT_SHA", "\"${getGitSha()}\""
        buildConfigField "String", "BUILD_TIME", "\"${getBuildTime()}\""
        buildConfigField "boolean", "INCLUDE_UPDATER", "true"

        vectorDrawables.useSupportLibrary = true

        ndk {
            abiFilters "armeabi-v7a", "arm64-v8a", "x86"
        }
    }

    buildTypes {
        debug {
            versionNameSuffix "-${getCommitCount()}"
            applicationIdSuffix ".debug"
            multiDexEnabled true
        }
        release {
            minifyEnabled true
            shrinkResources true
            multiDexEnabled false
            proguardFiles getDefaultProguardFile('proguard-android.txt'), 'proguard-rules.pro'
        }
    }

    flavorDimensions "default"

    productFlavors {
        standard {
            buildConfigField "boolean", "INCLUDE_UPDATER", "true"
            dimension "default"
        }
        fdroid {
            dimension "default"
        }
        dev {
            minSdkVersion 21
            resConfigs "en", "xxhdpi"
            dimension "default"
        }
    }

    packagingOptions {
        exclude 'META-INF/DEPENDENCIES'
        exclude 'LICENSE.txt'
        exclude 'META-INF/LICENSE'
        exclude 'META-INF/LICENSE.txt'
        exclude 'META-INF/NOTICE'

        // Compatibility for two RxJava versions (EXH)
        exclude 'META-INF/rxjava.properties'
    }

    lintOptions {
        abortOnError false
        checkReleaseBuilds false
    }

}

dependencies {

    // Modified dependencies
    implementation 'com.github.inorichi:subsampling-scale-image-view:c19b883'
    implementation 'com.github.inorichi:junrar-android:634c1f5'

    // Android support library
    final support_library_version = '27.0.2'
    implementation "com.android.support:support-v4:$support_library_version"
    implementation "com.android.support:appcompat-v7:$support_library_version"
    implementation "com.android.support:cardview-v7:$support_library_version"
    implementation "com.android.support:design:$support_library_version"
    implementation "com.android.support:recyclerview-v7:$support_library_version"
    implementation "com.android.support:preference-v7:$support_library_version"
    implementation "com.android.support:support-annotations:$support_library_version"
    implementation "com.android.support:customtabs:$support_library_version"

    implementation 'com.android.support.constraint:constraint-layout:1.0.2'

    implementation 'com.android.support:multidex:1.0.2'

    // ReactiveX
    implementation 'io.reactivex:rxandroid:1.2.1'
    implementation 'io.reactivex:rxjava:1.3.6'
    implementation 'com.jakewharton.rxrelay:rxrelay:1.2.0'
    implementation 'com.f2prateek.rx.preferences:rx-preferences:1.0.2'
    implementation 'com.github.pwittchen:reactivenetwork:0.7.0'

    // Network client
    implementation "com.squareup.okhttp3:okhttp:3.9.1"
    implementation 'com.squareup.okio:okio:1.14.0'

    // REST
    final retrofit_version = '2.3.0'
    implementation "com.squareup.retrofit2:retrofit:$retrofit_version"
    implementation "com.squareup.retrofit2:converter-gson:$retrofit_version"
    implementation "com.squareup.retrofit2:adapter-rxjava:$retrofit_version"

    // JSON
    implementation 'com.google.code.gson:gson:2.8.2'
    implementation 'com.github.salomonbrys.kotson:kotson:2.5.0'

    // JavaScript engine
    implementation 'com.squareup.duktape:duktape-android:1.2.0'

    // Disk
    implementation 'com.jakewharton:disklrucache:2.0.2'
    implementation 'com.github.inorichi:unifile:e9ee588'

    // HTML parser
    implementation 'org.jsoup:jsoup:1.10.2'

    // Job scheduling
    implementation 'com.evernote:android-job:1.2.4'
    implementation 'com.google.android.gms:play-services-gcm:11.8.0'

    // Changelog
    implementation 'com.github.gabrielemariotti.changeloglib:changelog:2.1.0'

    // Database
    implementation "com.pushtorefresh.storio:sqlite:1.13.0"

    // Model View Presenter
    final nucleus_version = '3.0.0'
    implementation "info.android15.nucleus:nucleus:$nucleus_version"
    implementation "info.android15.nucleus:nucleus-support-v7:$nucleus_version"

    // Dependency injection
    implementation "com.github.inorichi.injekt:injekt-core:65b0440"

    // Image library
    final glide_version = '4.6.1'
    implementation "com.github.bumptech.glide:glide:$glide_version"
    implementation "com.github.bumptech.glide:okhttp3-integration:$glide_version"
    kapt "com.github.bumptech.glide:compiler:$glide_version"

    // Transformations
    implementation 'jp.wasabeef:glide-transformations:3.1.1'

    // Logging
    implementation 'com.jakewharton.timber:timber:4.6.1'

    // Crash reports
    implementation 'ch.acra:acra:4.9.2'

    // Sort
    implementation 'com.github.gpanther:java-nat-sort:natural-comparator-1.1'

    // UI
    implementation 'com.dmitrymalkovich.android:material-design-dimens:1.4'
    implementation 'com.github.dmytrodanylyk.android-process-button:library:1.0.4'
    implementation 'eu.davidea:flexible-adapter:5.0.0-rc4'
    implementation 'eu.davidea:flexible-adapter-ui:1.0.0-b1'
    implementation 'com.nononsenseapps:filepicker:2.5.2'
    implementation 'com.github.amulyakhare:TextDrawable:558677e'
    implementation 'com.afollestad.material-dialogs:core:0.9.6.0'
    implementation 'me.zhanghai.android.systemuihelper:library:1.0.0'
    implementation 'com.nightlynexus.viewstatepageradapter:viewstatepageradapter:1.0.4'
    implementation 'com.github.mthli:Slice:v1.2'
    implementation 'me.gujun.android.taggroup:library:1.4@aar'

    // Conductor
    implementation "com.bluelinelabs:conductor:2.1.4"
    implementation 'com.github.inorichi:conductor-support-preference:27.0.2'

    // RxBindings
    final rxbindings_version = '1.0.1'
    implementation "com.jakewharton.rxbinding:rxbinding-kotlin:$rxbindings_version"
    implementation "com.jakewharton.rxbinding:rxbinding-appcompat-v7-kotlin:$rxbindings_version"
    implementation "com.jakewharton.rxbinding:rxbinding-support-v4-kotlin:$rxbindings_version"
    implementation "com.jakewharton.rxbinding:rxbinding-recyclerview-v7-kotlin:$rxbindings_version"

    // Tests
    testImplementation 'junit:junit:4.12'
    testImplementation 'org.assertj:assertj-core:1.7.1'
    testImplementation 'org.mockito:mockito-core:1.10.19'

    final robolectric_version = '3.1.4'
    testImplementation "org.robolectric:robolectric:$robolectric_version"
    testImplementation "org.robolectric:shadows-multidex:$robolectric_version"
    testImplementation "org.robolectric:shadows-play-services:$robolectric_version"

    implementation "org.jetbrains.kotlin:kotlin-stdlib:$kotlin_version"

    final coroutines_version = '0.22.2'
    implementation "org.jetbrains.kotlinx:kotlinx-coroutines-core:$coroutines_version"
    implementation "org.jetbrains.kotlinx:kotlinx-coroutines-android:$coroutines_version"

    //Pin lock view (EXH)
    implementation 'com.andrognito.pinlockview:pinlockview:2.1.0'

    //Reprint (EXH)
    implementation 'com.github.ajalt.reprint:core:3.2.0@aar' // required: supports marshmallow devices
    implementation 'com.github.ajalt.reprint:rxjava:3.2.0@aar' // optional: the RxJava 1 interface

    //Swirl (EXH)
    implementation 'com.mattprecious.swirl:swirl:1.0.0'

    //RxJava 2 interop for Realm (EXH)
    implementation 'com.lvla.android:rxjava2-interop-kt:0.2.1'

    //Debug network interceptor (EXH)
    devImplementation "com.squareup.okhttp3:logging-interceptor:3.9.1"
}

buildscript {
    ext.kotlin_version = '1.2.21'
    repositories {
        mavenCentral()
    }
    dependencies {
        classpath "org.jetbrains.kotlin:kotlin-gradle-plugin:$kotlin_version"
    }
}

repositories {
    mavenCentral()
}

kotlin {
    experimental {
        coroutines 'enable'
    }
}

androidExtensions {
    experimental = true
}<|MERGE_RESOLUTION|>--- conflicted
+++ resolved
@@ -40,13 +40,8 @@
         minSdkVersion 16
         targetSdkVersion 27
         testInstrumentationRunner "android.support.test.runner.AndroidJUnitRunner"
-<<<<<<< HEAD
         versionCode 6802
         versionName "v6.8.2-EH"
-=======
-        versionCode 32
-        versionName "0.6.8"
->>>>>>> cf5c8164
 
         buildConfigField "String", "COMMIT_COUNT", "\"${getCommitCount()}\""
         buildConfigField "String", "COMMIT_SHA", "\"${getGitSha()}\""
