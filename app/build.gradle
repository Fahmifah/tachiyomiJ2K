--- conflicted
+++ resolved
@@ -29,29 +29,17 @@
 }
 
 android {
-<<<<<<< HEAD
     compileSdkVersion 29
-=======
-    compileSdkVersion 28
->>>>>>> 491d476c
     buildToolsVersion '29.0.2'
     publishNonDefault true
 
     defaultConfig {
         applicationId "eu.kanade.tachiyomi"
-<<<<<<< HEAD
         minSdkVersion 21
         targetSdkVersion 29
         testInstrumentationRunner "androidx.test.runner.AndroidJUnitRunner"
         versionCode 48
         versionName '0.9.41'
-=======
-        minSdkVersion 16
-        targetSdkVersion 28
-        testInstrumentationRunner "android.support.test.runner.AndroidJUnitRunner"
-        versionCode 41
-        versionName "0.8.4"
->>>>>>> 491d476c
 
         buildConfigField "String", "COMMIT_COUNT", "\"${getCommitCount()}\""
         buildConfigField "String", "COMMIT_SHA", "\"${getGitSha()}\""
@@ -114,10 +102,6 @@
     kotlinOptions {
         jvmTarget = "1.8"
     }
-<<<<<<< HEAD
-
-=======
->>>>>>> 491d476c
 }
 
 dependencies {
@@ -127,7 +111,6 @@
     implementation 'com.github.inorichi:junrar-android:634c1f5'
 
     // Android support library
-<<<<<<< HEAD
     implementation 'androidx.appcompat:appcompat:1.1.0'
     implementation 'androidx.cardview:cardview:1.0.0'
     implementation 'com.google.android.material:material:1.0.0'
@@ -138,19 +121,6 @@
     implementation 'androidx.biometric:biometric:1.0.0'
 
     implementation 'androidx.constraintlayout:constraintlayout:1.1.3'
-=======
-    final support_library_version = '28.0.0'
-    implementation "com.android.support:support-v4:$support_library_version"
-    implementation "com.android.support:appcompat-v7:$support_library_version"
-    implementation "com.android.support:cardview-v7:$support_library_version"
-    implementation "com.android.support:design:$support_library_version"
-    implementation "com.android.support:recyclerview-v7:$support_library_version"
-    implementation "com.android.support:preference-v7:$support_library_version"
-    implementation "com.android.support:support-annotations:$support_library_version"
-    implementation "com.android.support:customtabs:$support_library_version"
-
-    implementation 'com.android.support.constraint:constraint-layout:1.1.3'
->>>>>>> 491d476c
 
     implementation 'androidx.multidex:multidex:2.0.1'
 
@@ -201,11 +171,7 @@
     implementation 'com.github.gabrielemariotti.changeloglib:changelog:2.1.0'
 
     // Database
-<<<<<<< HEAD
     implementation 'androidx.sqlite:sqlite:2.0.1'
-=======
-    implementation 'android.arch.persistence:db:1.1.1'
->>>>>>> 491d476c
     implementation 'com.github.inorichi.storio:storio-common:8be19de@aar'
     implementation 'com.github.inorichi.storio:storio-sqlite:8be19de@aar'
     implementation 'io.requery:sqlite-android:3.25.2'
@@ -274,12 +240,8 @@
 
     implementation "org.jetbrains.kotlin:kotlin-stdlib:$kotlin_version"
 
-<<<<<<< HEAD
     final coroutines_version = '1.3.2'
     implementation "org.jetbrains.kotlinx:kotlinx-coroutines-core:$coroutines_version"
-=======
-    final coroutines_version = '1.3.3'
->>>>>>> 491d476c
     implementation "org.jetbrains.kotlinx:kotlinx-coroutines-android:$coroutines_version"
 }
 
@@ -298,14 +260,6 @@
     mavenCentral()
 }
 
-<<<<<<< HEAD
-=======
-// See https://kotlinlang.org/docs/reference/experimental.html#experimental-status-of-experimental-api-markers
-tasks.withType(org.jetbrains.kotlin.gradle.tasks.AbstractKotlinCompile).all {
-    kotlinOptions.freeCompilerArgs += ["-Xuse-experimental=kotlin.Experimental"]
-}
-
->>>>>>> 491d476c
 androidExtensions {
     experimental = true
 }
