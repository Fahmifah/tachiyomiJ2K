import java.text.SimpleDateFormat

apply plugin: 'com.android.application'
apply plugin: 'kotlin-android'
apply plugin: 'kotlin-android-extensions'

if (file("custom.gradle").exists()) {
    apply from: "custom.gradle"
}

ext {
    // Git is needed in your system PATH for these commands to work.
    // If it's not installed, you can return a random value as a workaround
    getCommitCount = {
        return 'git rev-list --count HEAD'.execute().text.trim()
        // return "1"
    }

    getGitSha = {
        return 'git rev-parse --short HEAD'.execute().text.trim()
        // return "1"
    }

    getBuildTime = {
        def df = new SimpleDateFormat("yyyy-MM-dd'T'HH:mm'Z'")
        df.setTimeZone(TimeZone.getTimeZone("UTC"))
        return df.format(new Date())
    }
}


android {
    compileSdkVersion 25
    buildToolsVersion "25.0.2"
    publishNonDefault true

    dexOptions {
        javaMaxHeapSize "4g"
    }

    defaultConfig {
        applicationId "eu.kanade.tachiyomi.eh2"
        minSdkVersion 16
        targetSdkVersion 25
        testInstrumentationRunner "android.support.test.runner.AndroidJUnitRunner"
<<<<<<< HEAD
        versionCode 4001
        versionName "v4.0.1-EH"
=======
        versionCode 20
        versionName "0.5.0"
>>>>>>> 8e4dd030

        buildConfigField "String", "COMMIT_COUNT", "\"${getCommitCount()}\""
        buildConfigField "String", "COMMIT_SHA", "\"${getGitSha()}\""
        buildConfigField "String", "BUILD_TIME", "\"${getBuildTime()}\""

        vectorDrawables.useSupportLibrary = true

        ndk {
            abiFilters "armeabi-v7a", "arm64-v8a", "x86"
        }
    }

    buildTypes {
        debug {
            versionNameSuffix "-${getCommitCount()}"
            applicationIdSuffix ".debug"
            multiDexEnabled true
        }
        release {
            minifyEnabled true
            shrinkResources true
            multiDexEnabled false
            proguardFiles getDefaultProguardFile('proguard-android.txt'), 'proguard-rules.pro'
        }
    }

    productFlavors {
        standard {
            buildConfigField "boolean", "INCLUDE_UPDATER", "true"
        }

        fdroid {
            buildConfigField "boolean", "INCLUDE_UPDATER", "false"
        }
    }

    packagingOptions {
        exclude 'META-INF/DEPENDENCIES'
        exclude 'LICENSE.txt'
        exclude 'META-INF/LICENSE'
        exclude 'META-INF/LICENSE.txt'
        exclude 'META-INF/NOTICE'
    }

    lintOptions {
        abortOnError false
        checkReleaseBuilds false
    }

    sourceSets {
        main.java.srcDirs += 'src/main/kotlin'
    }

}

dependencies {

    // Modified dependencies
    compile 'com.github.inorichi:subsampling-scale-image-view:4255750'
    compile 'com.github.inorichi:junrar-android:634c1f5'

    // Android support library
    final support_library_version = '25.2.0'
    compile "com.android.support:support-v4:$support_library_version"
    compile "com.android.support:appcompat-v7:$support_library_version"
    compile "com.android.support:cardview-v7:$support_library_version"
    compile "com.android.support:design:$support_library_version"
    compile "com.android.support:recyclerview-v7:$support_library_version"
    compile "com.android.support:support-annotations:$support_library_version"
    compile "com.android.support:customtabs:$support_library_version"

    compile 'com.android.support.constraint:constraint-layout:1.0.0'

    compile 'com.android.support:multidex:1.0.1'

    // ReactiveX
    compile 'io.reactivex:rxandroid:1.2.1'
    compile 'io.reactivex:rxjava:1.2.6'
    compile 'com.jakewharton.rxrelay:rxrelay:1.2.0'
    compile 'com.f2prateek.rx.preferences:rx-preferences:1.0.2'
    compile 'com.github.pwittchen:reactivenetwork:0.7.0'

    // Network client
    compile "com.squareup.okhttp3:okhttp:3.6.0"
    compile 'com.squareup.okio:okio:1.11.0'

    // REST
    final retrofit_version = '2.2.0'
    compile "com.squareup.retrofit2:retrofit:$retrofit_version"
    compile "com.squareup.retrofit2:converter-gson:$retrofit_version"
    compile "com.squareup.retrofit2:adapter-rxjava:$retrofit_version"

    // JSON
    compile 'com.google.code.gson:gson:2.8.0'
    compile 'com.github.salomonbrys.kotson:kotson:2.5.0'

    // YAML
    compile 'com.github.bmoliveira:snake-yaml:v1.18-android'

    // JavaScript engine
    compile 'com.squareup.duktape:duktape-android:1.1.0'

    // Disk
    compile 'com.jakewharton:disklrucache:2.0.2'
    compile 'com.github.seven332:unifile:1.0.0'

    // HTML parser
    compile 'org.jsoup:jsoup:1.10.2'

    // Job scheduling
    compile 'com.evernote:android-job:1.1.6'
    compile 'com.google.android.gms:play-services-gcm:10.2.0'

    // Changelog
    compile 'com.github.gabrielemariotti.changeloglib:changelog:2.1.0'

    // Database
    compile "com.pushtorefresh.storio:sqlite:1.12.3"

    // Model View Presenter
    final nucleus_version = '3.0.0'
    compile "info.android15.nucleus:nucleus:$nucleus_version"
    compile "info.android15.nucleus:nucleus-support-v4:$nucleus_version"
    compile "info.android15.nucleus:nucleus-support-v7:$nucleus_version"

    // Dependency injection
    compile "uy.kohesive.injekt:injekt-core:1.16.1"

    // Image library
    compile 'com.github.bumptech.glide:glide:3.7.0'
    compile 'com.github.bumptech.glide:okhttp3-integration:1.4.0@aar'
    // Transformations
    compile 'jp.wasabeef:glide-transformations:2.0.1'

    // Logging
    compile 'com.jakewharton.timber:timber:4.5.1'

<<<<<<< HEAD
=======
    // Crash reports
    compile 'ch.acra:acra:4.9.2'

    // Sort
    compile 'com.github.gpanther:java-nat-sort:natural-comparator-1.1'

>>>>>>> 8e4dd030
    // UI
    compile 'com.dmitrymalkovich.android:material-design-dimens:1.4'
    compile 'com.github.dmytrodanylyk.android-process-button:library:1.0.4'
    compile 'eu.davidea:flexible-adapter:5.0.0-rc1'
    compile 'com.github.inorichi:FlexibleAdapter:93985fe' // v4.2.0 to be removed
    compile 'com.nononsenseapps:filepicker:2.5.2'
    compile 'com.github.amulyakhare:TextDrawable:558677e'
    compile 'com.afollestad.material-dialogs:core:0.9.3.0'
    compile 'net.xpece.android:support-preference:1.2.5'
    compile 'me.zhanghai.android.systemuihelper:library:1.0.0'
    compile 'de.hdodenhof:circleimageview:2.1.0'

    //Firebase (EH)
    final firebase_version = '10.0.1'
    releaseCompile "com.google.firebase:firebase-core:$firebase_version"
    releaseCompile "com.google.firebase:firebase-messaging:$firebase_version"
    releaseCompile "com.google.firebase:firebase-crash:$firebase_version"

    //SnappyDB (EH)
    compile 'io.paperdb:paperdb:2.0'

    //JVE (Regex) (EH)
    compile 'ru.lanwen.verbalregex:java-verbal-expressions:1.4'

    // Tests
    //Paper DB screws up tests
    /*testCompile 'junit:junit:4.12'
    testCompile 'org.assertj:assertj-core:1.7.1'
    testCompile 'org.mockito:mockito-core:1.10.19'

    final robolectric_version = '3.1.4'
    testCompile "org.robolectric:robolectric:$robolectric_version"
    testCompile "org.robolectric:shadows-multidex:$robolectric_version"
    testCompile "org.robolectric:shadows-play-services:$robolectric_version"*/

    compile "org.jetbrains.kotlin:kotlin-stdlib:$kotlin_version"
}

buildscript {
    ext.kotlin_version = '1.0.6'
    repositories {
        mavenCentral()
    }
    dependencies {
        classpath "org.jetbrains.kotlin:kotlin-gradle-plugin:$kotlin_version"
    }
}

repositories {
    mavenCentral()
}

//Firebase (EH)
apply plugin: 'com.google.gms.google-services'<|MERGE_RESOLUTION|>--- conflicted
+++ resolved
@@ -28,7 +28,6 @@
     }
 }
 
-
 android {
     compileSdkVersion 25
     buildToolsVersion "25.0.2"
@@ -43,13 +42,8 @@
         minSdkVersion 16
         targetSdkVersion 25
         testInstrumentationRunner "android.support.test.runner.AndroidJUnitRunner"
-<<<<<<< HEAD
         versionCode 4001
         versionName "v4.0.1-EH"
-=======
-        versionCode 20
-        versionName "0.5.0"
->>>>>>> 8e4dd030
 
         buildConfigField "String", "COMMIT_COUNT", "\"${getCommitCount()}\""
         buildConfigField "String", "COMMIT_SHA", "\"${getGitSha()}\""
@@ -187,15 +181,12 @@
     // Logging
     compile 'com.jakewharton.timber:timber:4.5.1'
 
-<<<<<<< HEAD
-=======
     // Crash reports
     compile 'ch.acra:acra:4.9.2'
 
     // Sort
     compile 'com.github.gpanther:java-nat-sort:natural-comparator-1.1'
 
->>>>>>> 8e4dd030
     // UI
     compile 'com.dmitrymalkovich.android:material-design-dimens:1.4'
     compile 'com.github.dmytrodanylyk.android-process-button:library:1.0.4'
