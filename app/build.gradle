--- conflicted
+++ resolved
@@ -35,19 +35,11 @@
 
     defaultConfig {
         applicationId "eu.kanade.tachiyomi"
-<<<<<<< HEAD
         minSdkVersion 21
         targetSdkVersion 29
         testInstrumentationRunner "androidx.test.runner.AndroidJUnitRunner"
         versionCode 49
         versionName '0.9.5'
-=======
-        minSdkVersion 16
-        targetSdkVersion 28
-        testInstrumentationRunner "androidx.test.runner.AndroidJUnitRunner"
-        versionCode 41
-        versionName "0.8.4"
->>>>>>> ed7ebf2d
 
         buildConfigField "String", "COMMIT_COUNT", "\"${getCommitCount()}\""
         buildConfigField "String", "COMMIT_SHA", "\"${getGitSha()}\""
@@ -119,18 +111,13 @@
     implementation 'com.github.inorichi:junrar-android:634c1f5'
 
     // Android support library
-<<<<<<< HEAD
-=======
-    implementation 'androidx.legacy:legacy-support-v4:1.0.0'
->>>>>>> ed7ebf2d
     implementation 'androidx.appcompat:appcompat:1.1.0'
     implementation 'androidx.cardview:cardview:1.0.0'
     implementation 'com.google.android.material:material:1.0.0'
     implementation 'androidx.recyclerview:recyclerview:1.1.0'
     implementation 'androidx.preference:preference:1.1.0'
     implementation 'androidx.annotation:annotation:1.1.0'
-<<<<<<< HEAD
-    implementation 'androidx.browser:browser:1.0.0'
+    implementation 'androidx.browser:browser:1.2.0'
     implementation 'androidx.biometric:biometric:1.0.0'
 
     implementation 'androidx.constraintlayout:constraintlayout:1.1.3'
@@ -142,15 +129,6 @@
     final lifecycle_version = "2.1.0"
     implementation "androidx.lifecycle:lifecycle-extensions:$lifecycle_version"
     implementation "androidx.lifecycle:lifecycle-common-java8:$lifecycle_version"
-=======
-    implementation 'androidx.browser:browser:1.2.0'
-
-    implementation 'androidx.constraintlayout:constraintlayout:1.1.3'
-
-    implementation 'androidx.multidex:multidex:2.0.1'
-
-    standardImplementation 'com.google.firebase:firebase-core:17.2.1'
->>>>>>> ed7ebf2d
 
     // ReactiveX
     implementation 'io.reactivex:rxandroid:1.2.1'
@@ -160,11 +138,7 @@
     implementation 'com.github.pwittchen:reactivenetwork:0.13.0'
 
     // Network client
-<<<<<<< HEAD
     final okhttp_version = "4.2.1"
-=======
-    final okhttp_version = '4.2.1'
->>>>>>> ed7ebf2d
     implementation "com.squareup.okhttp3:okhttp:$okhttp_version"
     implementation "com.squareup.okhttp3:logging-interceptor:$okhttp_version"
     implementation 'com.squareup.okio:okio:2.4.0'
@@ -245,11 +219,7 @@
     implementation ("com.bluelinelabs:conductor-support:2.1.5") {
         exclude group: "com.android.support"
     }
-<<<<<<< HEAD
-    implementation project(":j2k-preference")
-=======
     implementation 'com.github.inorichi:conductor-support-preference:a32c357'
->>>>>>> ed7ebf2d
 
     // RxBindings
     final rxbindings_version = '1.0.1'
