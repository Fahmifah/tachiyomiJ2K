--- conflicted
+++ resolved
@@ -1,4 +1,3 @@
-<<<<<<< HEAD
 package eu.kanade.tachiyomi.source
 
 import android.content.Context
@@ -13,11 +12,7 @@
 import eu.kanade.tachiyomi.source.online.all.Hitomi
 import eu.kanade.tachiyomi.source.online.all.NHentai
 import eu.kanade.tachiyomi.source.online.all.PervEden
-import eu.kanade.tachiyomi.source.online.english.*
-import eu.kanade.tachiyomi.source.online.german.WieManga
-import eu.kanade.tachiyomi.source.online.russian.Mangachan
-import eu.kanade.tachiyomi.source.online.russian.Mintmanga
-import eu.kanade.tachiyomi.source.online.russian.Readmanga
+import eu.kanade.tachiyomi.source.online.english.HentaiCafe
 import rx.Observable
 import exh.EH_SOURCE_ID
 import exh.EXH_SOURCE_ID
@@ -90,17 +85,7 @@
     }
 
     private fun createInternalSources(): List<Source> = listOf(
-            LocalSource(context),
-            Batoto(),
-            Mangahere(),
-            Mangafox(),
-            Kissmanga(),
-            Readmanga(),
-            Mintmanga(),
-            Mangachan(),
-            Readmangatoday(),
-            Mangasee(),
-            WieManga()
+            LocalSource(context)
     )
 
     private fun createEHSources(): List<Source> {
@@ -159,80 +144,4 @@
                                    val originalSourcePackageName: String,
                                    val newSourceClass: KClass<out DelegatedHttpSource>)
     }
-}
-=======
-package eu.kanade.tachiyomi.source
-
-import android.content.Context
-import eu.kanade.tachiyomi.R
-import eu.kanade.tachiyomi.source.model.Page
-import eu.kanade.tachiyomi.source.model.SChapter
-import eu.kanade.tachiyomi.source.model.SManga
-import eu.kanade.tachiyomi.source.online.HttpSource
-import rx.Observable
-
-open class SourceManager(private val context: Context) {
-
-    private val sourcesMap = mutableMapOf<Long, Source>()
-
-    private val stubSourcesMap = mutableMapOf<Long, StubSource>()
-
-    init {
-        createInternalSources().forEach { registerSource(it) }
-    }
-
-    open fun get(sourceKey: Long): Source? {
-        return sourcesMap[sourceKey]
-    }
-
-    fun getOrStub(sourceKey: Long): Source {
-        return sourcesMap[sourceKey] ?: stubSourcesMap.getOrPut(sourceKey) {
-            StubSource(sourceKey)
-        }
-    }
-
-    fun getOnlineSources() = sourcesMap.values.filterIsInstance<HttpSource>()
-
-    fun getCatalogueSources() = sourcesMap.values.filterIsInstance<CatalogueSource>()
-
-    internal fun registerSource(source: Source, overwrite: Boolean = false) {
-        if (overwrite || !sourcesMap.containsKey(source.id)) {
-            sourcesMap[source.id] = source
-        }
-    }
-
-    internal fun unregisterSource(source: Source) {
-        sourcesMap.remove(source.id)
-    }
-
-    private fun createInternalSources(): List<Source> = listOf(
-            LocalSource(context)
-    )
-
-    private inner class StubSource(override val id: Long) : Source {
-
-        override val name: String
-            get() = id.toString()
-
-        override fun fetchMangaDetails(manga: SManga): Observable<SManga> {
-            return Observable.error(getSourceNotInstalledException())
-        }
-
-        override fun fetchChapterList(manga: SManga): Observable<List<SChapter>> {
-            return Observable.error(getSourceNotInstalledException())
-        }
-
-        override fun fetchPageList(chapter: SChapter): Observable<List<Page>> {
-            return Observable.error(getSourceNotInstalledException())
-        }
-
-        override fun toString(): String {
-            return name
-        }
-
-        private fun getSourceNotInstalledException(): Exception {
-            return Exception(context.getString(R.string.source_not_installed, id.toString()))
-        }
-    }
-}
->>>>>>> ba674935
+}