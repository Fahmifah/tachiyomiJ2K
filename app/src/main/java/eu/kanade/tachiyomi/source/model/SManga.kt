--- conflicted
+++ resolved
@@ -1,4 +1,3 @@
-<<<<<<< HEAD
 package eu.kanade.tachiyomi.source.model
 
 import java.io.Serializable
@@ -28,65 +27,7 @@
         if(other.title.isNotBlank())
             title = other.title
         // EXH <--
-
-        if (other.author != null)
-            author = other.author
-
-        if (other.artist != null)
-            artist = other.artist
-
-        if (other.description != null)
-            description = other.description
-
-        if (other.genre != null)
-            genre = other.genre
-
-        if (other.thumbnail_url != null)
-            thumbnail_url = other.thumbnail_url
-
-        status = other.status
-
-        if (!initialized)
-            initialized = other.initialized
-    }
-
-    companion object {
-        const val UNKNOWN = 0
-        const val ONGOING = 1
-        const val COMPLETED = 2
-        const val LICENSED = 3
-
-        fun create(): SManga {
-            return SMangaImpl()
-        }
-    }
-
-=======
-package eu.kanade.tachiyomi.source.model
-
-import java.io.Serializable
-
-interface SManga : Serializable {
-
-    var url: String
-
-    var title: String
-
-    var artist: String?
-
-    var author: String?
-
-    var description: String?
-
-    var genre: String?
-
-    var status: Int
-
-    var thumbnail_url: String?
-
-    var initialized: Boolean
-
-    fun copyFrom(other: SManga) {
+        
         if (other.author != null) {
             author = other.author
         }
@@ -124,5 +65,4 @@
             return SMangaImpl()
         }
     }
->>>>>>> 264e0436
 }