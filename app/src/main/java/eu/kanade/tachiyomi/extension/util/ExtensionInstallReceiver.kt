--- conflicted
+++ resolved
@@ -7,15 +7,11 @@
 import eu.kanade.tachiyomi.extension.model.Extension
 import eu.kanade.tachiyomi.extension.model.LoadResult
 import eu.kanade.tachiyomi.util.launchNow
-<<<<<<< HEAD
-import kotlinx.coroutines.Dispatchers
 import kotlinx.coroutines.withContext
-=======
 import kotlinx.coroutines.CoroutineStart
 import kotlinx.coroutines.Dispatchers
 import kotlinx.coroutines.GlobalScope
 import kotlinx.coroutines.async
->>>>>>> 491d476c
 
 /**
  * Broadcast receiver that listens for the system's packages installed, updated or removed, and only
@@ -99,11 +95,7 @@
     private suspend fun getExtensionFromIntent(context: Context, intent: Intent?): LoadResult {
         val pkgName = getPackageNameFromIntent(intent) ?:
                 return LoadResult.Error("Package name not found")
-<<<<<<< HEAD
         return withContext(Dispatchers.Default) { ExtensionLoader.loadExtensionFromPkgName(context, pkgName) }
-=======
-        return GlobalScope.async(Dispatchers.Default, CoroutineStart.DEFAULT, { ExtensionLoader.loadExtensionFromPkgName(context, pkgName) }).await()
->>>>>>> 491d476c
     }
 
     /**
