package eu.kanade.tachiyomi.util

import android.app.Application
import android.content.Context
import android.content.res.Configuration
import android.os.Build
import android.view.ContextThemeWrapper
import eu.kanade.tachiyomi.R
import eu.kanade.tachiyomi.data.preference.PreferencesHelper
import uy.kohesive.injekt.injectLazy
import java.util.Locale

/**
 * Utility class to change the application's language in runtime.
 */
@Suppress("DEPRECATION")
object LocaleHelper {

    /**
     * Preferences helper.
     */
    private val preferences: PreferencesHelper by injectLazy()

    /**
     * The system's locale.
     */
    private var systemLocale: Locale? = null

    /**
     * The application's locale. When it's null, the system locale is used.
     */
    private var appLocale = getLocaleFromString(preferences.lang() ?: "")

    /**
     * The currently applied locale. Used to avoid losing the selected language after a non locale
     * configuration change to the application.
     */
    private var currentLocale: Locale? = null

    /**
     * Returns the locale for the value stored in preferences, or null if it's system language.
     *
     * @param pref the string value stored in preferences.
     */
    fun getLocaleFromString(pref: String?): Locale? {
        if (pref.isNullOrEmpty()) {
            return null
        }
        return getLocale(pref)
    }

    /**
     * Returns Display name of a string language code
     */
    fun getDisplayName(lang: String?, context: Context): String {
        return when (lang) {
            null -> ""
            "" -> context.getString(R.string.other_source)
            "all" -> context.getString(R.string.all_lang)
            else -> {
                val locale = getLocale(lang)
                locale.getDisplayName(locale).capitalize()
            }
        }
    }

    /*Return Locale from string language code

     */
    private fun getLocale(lang: String): Locale {
        val sp = lang.split("_", "-")
        return when (sp.size) {
            2 -> Locale(sp[0], sp[1])
            3 -> Locale(sp[0], sp[1], sp[2])
            else -> Locale(lang)
        }
    }

    /**
     * Changes the application's locale with a new preference.
     *
     * @param pref the new value stored in preferences.
     */
    fun changeLocale(pref: String) {
        appLocale = getLocaleFromString(pref)
    }

    /**
     * Updates the app's language to an activity.
     */
    fun updateConfiguration(wrapper: ContextThemeWrapper) {
        if (appLocale != null) {
            val config = Configuration(preferences.context.resources.configuration)
            config.setLocale(appLocale)
            wrapper.applyOverrideConfiguration(config)
        }
    }

    /**
     * Updates the app's language to the application.
     */
    fun updateConfiguration(app: Application, config: Configuration, configChange: Boolean = false) {
        if (systemLocale == null) {
            systemLocale = getConfigLocale(config)
        }
        if (configChange) {
            val configLocale = getConfigLocale(config)
            if (currentLocale == configLocale) {
                return
            }
            systemLocale = configLocale
        }
        currentLocale = appLocale ?: systemLocale ?: Locale.getDefault()
        val newConfig = updateConfigLocale(config, currentLocale!!)
        val resources = app.resources
        resources.updateConfiguration(newConfig, resources.displayMetrics)

        Locale.setDefault(currentLocale)
    }

    /**
     * Returns the locale applied in the given configuration.
     */
    private fun getConfigLocale(config: Configuration): Locale {
        return if (Build.VERSION.SDK_INT < Build.VERSION_CODES.N) {
            config.locale
        } else {
            config.locales[0]
        }
    }

    /**
     * Returns a new configuration with the given locale applied.
     */
    private fun updateConfigLocale(config: Configuration, locale: Locale): Configuration {
        val newConfig = Configuration(config)
        if (Build.VERSION.SDK_INT < Build.VERSION_CODES.N) {
            newConfig.setLocale(locale)
        } else {
<<<<<<< HEAD
            newConfig.setLocales(LocaleList(locale))
=======
            newConfig.setLocale(locale)
>>>>>>> 83d5e458
        }
        return newConfig
    }

}<|MERGE_RESOLUTION|>--- conflicted
+++ resolved
@@ -137,11 +137,7 @@
         if (Build.VERSION.SDK_INT < Build.VERSION_CODES.N) {
             newConfig.setLocale(locale)
         } else {
-<<<<<<< HEAD
-            newConfig.setLocales(LocaleList(locale))
-=======
             newConfig.setLocale(locale)
->>>>>>> 83d5e458
         }
         return newConfig
     }
