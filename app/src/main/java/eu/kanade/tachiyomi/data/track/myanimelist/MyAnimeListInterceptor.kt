package eu.kanade.tachiyomi.data.track.myanimelist

import okhttp3.Interceptor
import okhttp3.Request
import okhttp3.RequestBody
import okhttp3.Response
import okio.Buffer
import org.json.JSONObject

class MyAnimeListInterceptor(private val myanimelist: Myanimelist): Interceptor {

    override fun intercept(chain: Interceptor.Chain): Response {
        myanimelist.ensureLoggedIn()

<<<<<<< HEAD
        var request = chain.request()
        request.body?.let {
=======
        val request = chain.request()
        var response = chain.proceed(updateRequest(request))

        if (response.code() == 400){
            myanimelist.refreshLogin()
            response = chain.proceed(updateRequest(request))
        }

        return response
    }

    private fun updateRequest(request: Request): Request {
        return request.body()?.let {
>>>>>>> 491d476c
            val contentType = it.contentType().toString()
            val updatedBody = when {
                contentType.contains("x-www-form-urlencoded") -> updateFormBody(it)
                contentType.contains("json") -> updateJsonBody(it)
                else -> it
            }
            request.newBuilder().post(updatedBody).build()
        } ?: request
    }

    private fun bodyToString(requestBody: RequestBody): String {
        Buffer().use {
            requestBody.writeTo(it)
            return it.readUtf8()
        }
    }

    private fun updateFormBody(requestBody: RequestBody): RequestBody {
        val formString = bodyToString(requestBody)

        return RequestBody.create(requestBody.contentType(),
                "$formString${if (formString.isNotEmpty()) "&" else ""}${MyanimelistApi.CSRF}=${myanimelist.getCSRF()}")
    }

    private fun updateJsonBody(requestBody: RequestBody): RequestBody {
        val jsonString = bodyToString(requestBody)
        val newBody = JSONObject(jsonString)
                .put(MyanimelistApi.CSRF, myanimelist.getCSRF())

        return RequestBody.create(requestBody.contentType(), newBody.toString())
    }
}<|MERGE_RESOLUTION|>--- conflicted
+++ resolved
@@ -12,14 +12,10 @@
     override fun intercept(chain: Interceptor.Chain): Response {
         myanimelist.ensureLoggedIn()
 
-<<<<<<< HEAD
-        var request = chain.request()
-        request.body?.let {
-=======
         val request = chain.request()
         var response = chain.proceed(updateRequest(request))
 
-        if (response.code() == 400){
+        if (response.code == 400){
             myanimelist.refreshLogin()
             response = chain.proceed(updateRequest(request))
         }
@@ -28,8 +24,7 @@
     }
 
     private fun updateRequest(request: Request): Request {
-        return request.body()?.let {
->>>>>>> 491d476c
+        return request.body?.let {
             val contentType = it.contentType().toString()
             val updatedBody = when {
                 contentType.contains("x-www-form-urlencoded") -> updateFormBody(it)
