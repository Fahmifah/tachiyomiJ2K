package eu.kanade.tachiyomi.data.updater

import android.content.BroadcastReceiver
import android.content.Context
import android.content.Intent
import android.content.pm.PackageInstaller
import androidx.core.content.edit
import androidx.core.net.toUri
import androidx.preference.PreferenceManager
import eu.kanade.tachiyomi.R
import eu.kanade.tachiyomi.util.system.localeContext
import eu.kanade.tachiyomi.util.system.toast

class AppUpdateBroadcast : BroadcastReceiver() {
    override fun onReceive(context: Context, intent: Intent) {
        if (AppDownloadInstallJob.PACKAGE_INSTALLED_ACTION == intent.action) {
            val extras = intent.extras ?: return
            when (val status = extras.getInt(PackageInstaller.EXTRA_STATUS)) {
                PackageInstaller.STATUS_PENDING_USER_ACTION -> {
                    val confirmIntent = extras[Intent.EXTRA_INTENT] as? Intent
                    context.startActivity(confirmIntent?.setFlags(Intent.FLAG_ACTIVITY_NEW_TASK))
                }
                PackageInstaller.STATUS_SUCCESS -> {
                    val prefs = PreferenceManager.getDefaultSharedPreferences(context)
                    prefs.edit {
                        remove(AppDownloadInstallJob.NOTIFY_ON_INSTALL_KEY)
                    }
                    val notifyOnInstall = extras.getBoolean(AppDownloadInstallJob.EXTRA_NOTIFY_ON_INSTALL, false)
                    try {
                        if (notifyOnInstall) {
                            AppUpdateNotifier(context.localeContext).onInstallFinished()
                        }
                    } finally {
                        AppDownloadInstallJob.stop(context)
                    }
                }
                PackageInstaller.STATUS_FAILURE, PackageInstaller.STATUS_FAILURE_ABORTED, PackageInstaller.STATUS_FAILURE_BLOCKED, PackageInstaller.STATUS_FAILURE_CONFLICT, PackageInstaller.STATUS_FAILURE_INCOMPATIBLE, PackageInstaller.STATUS_FAILURE_INVALID, PackageInstaller.STATUS_FAILURE_STORAGE -> {
                    if (status != PackageInstaller.STATUS_FAILURE_ABORTED) {
                        context.toast(R.string.could_not_install_update)
<<<<<<< HEAD
                        val uri = intent.getStringExtra(AppDownloadInstallJob.EXTRA_FILE_URI) ?: return
                        AppUpdateNotifier(context.localeContext).onInstallError(uri.toUri())
=======
                        val uri = intent.getStringExtra(AppUpdateService.EXTRA_FILE_URI) ?: return
                        val appUpdateNotifier = AppUpdateNotifier(context.localeContext)
                        appUpdateNotifier.cancelInstallNotification()
                        appUpdateNotifier.onInstallError(uri.toUri())
>>>>>>> 3206ef82
                    }
                }
            }
        } else if (intent.action == Intent.ACTION_MY_PACKAGE_REPLACED) {
            val prefs = PreferenceManager.getDefaultSharedPreferences(context)
            val notifyOnInstall = prefs.getBoolean(AppDownloadInstallJob.NOTIFY_ON_INSTALL_KEY, false)
            prefs.edit {
                remove(AppDownloadInstallJob.NOTIFY_ON_INSTALL_KEY)
            }
            if (notifyOnInstall) {
                AppUpdateNotifier(context.localeContext).onInstallFinished()
            }
        }
    }
}<|MERGE_RESOLUTION|>--- conflicted
+++ resolved
@@ -37,15 +37,10 @@
                 PackageInstaller.STATUS_FAILURE, PackageInstaller.STATUS_FAILURE_ABORTED, PackageInstaller.STATUS_FAILURE_BLOCKED, PackageInstaller.STATUS_FAILURE_CONFLICT, PackageInstaller.STATUS_FAILURE_INCOMPATIBLE, PackageInstaller.STATUS_FAILURE_INVALID, PackageInstaller.STATUS_FAILURE_STORAGE -> {
                     if (status != PackageInstaller.STATUS_FAILURE_ABORTED) {
                         context.toast(R.string.could_not_install_update)
-<<<<<<< HEAD
                         val uri = intent.getStringExtra(AppDownloadInstallJob.EXTRA_FILE_URI) ?: return
-                        AppUpdateNotifier(context.localeContext).onInstallError(uri.toUri())
-=======
-                        val uri = intent.getStringExtra(AppUpdateService.EXTRA_FILE_URI) ?: return
                         val appUpdateNotifier = AppUpdateNotifier(context.localeContext)
                         appUpdateNotifier.cancelInstallNotification()
                         appUpdateNotifier.onInstallError(uri.toUri())
->>>>>>> 3206ef82
                     }
                 }
             }
