package eu.kanade.tachiyomi.data.preference

import android.content.SharedPreferences
import androidx.preference.PreferenceDataStore

class SharedPreferencesDataStore(private val prefs: SharedPreferences) : PreferenceDataStore() {

    override fun getBoolean(key: String?, defValue: Boolean): Boolean {
        return prefs.getBoolean(key, defValue)
    }

    override fun putBoolean(key: String?, value: Boolean) {
        prefs.edit().putBoolean(key, value).apply()
    }

    override fun getInt(key: String?, defValue: Int): Int {
        return prefs.getInt(key, defValue)
    }

    override fun putInt(key: String?, value: Int) {
        prefs.edit().putInt(key, value).apply()
    }

    override fun getLong(key: String?, defValue: Long): Long {
        return prefs.getLong(key, defValue)
    }

    override fun putLong(key: String?, value: Long) {
        prefs.edit().putLong(key, value).apply()
    }

    override fun getFloat(key: String?, defValue: Float): Float {
        return prefs.getFloat(key, defValue)
    }

    override fun putFloat(key: String?, value: Float) {
        prefs.edit().putFloat(key, value).apply()
    }

    override fun getString(key: String?, defValue: String?): String? {
        return prefs.getString(key, defValue)
    }

    override fun putString(key: String?, value: String?) {
        prefs.edit().putString(key, value).apply()
    }

<<<<<<< HEAD
    override fun getStringSet(key: String?, defValues: MutableSet<String>?): MutableSet<String> {
        return prefs.getStringSet(key, defValues)!!
=======
    override fun getStringSet(key: String?, defValues: MutableSet<String>?): MutableSet<String>? {
        return prefs.getStringSet(key, defValues)
>>>>>>> 491d476c
    }

    override fun putStringSet(key: String?, values: MutableSet<String>?) {
        prefs.edit().putStringSet(key, values).apply()
    }
}<|MERGE_RESOLUTION|>--- conflicted
+++ resolved
@@ -45,13 +45,8 @@
         prefs.edit().putString(key, value).apply()
     }
 
-<<<<<<< HEAD
-    override fun getStringSet(key: String?, defValues: MutableSet<String>?): MutableSet<String> {
-        return prefs.getStringSet(key, defValues)!!
-=======
     override fun getStringSet(key: String?, defValues: MutableSet<String>?): MutableSet<String>? {
         return prefs.getStringSet(key, defValues)
->>>>>>> 491d476c
     }
 
     override fun putStringSet(key: String?, values: MutableSet<String>?) {
