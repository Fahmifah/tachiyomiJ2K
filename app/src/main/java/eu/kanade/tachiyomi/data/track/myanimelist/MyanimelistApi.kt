package eu.kanade.tachiyomi.data.track.myanimelist

import android.net.Uri
import eu.kanade.tachiyomi.data.database.models.Track
import eu.kanade.tachiyomi.data.track.TrackManager
import eu.kanade.tachiyomi.data.track.model.TrackSearch
import eu.kanade.tachiyomi.network.GET
import eu.kanade.tachiyomi.network.POST
import eu.kanade.tachiyomi.network.asObservable
import eu.kanade.tachiyomi.network.asObservableSuccess
import eu.kanade.tachiyomi.util.selectInt
import eu.kanade.tachiyomi.util.selectText
<<<<<<< HEAD
import okhttp3.*
import okhttp3.MediaType.Companion.toMediaTypeOrNull
import okhttp3.RequestBody.Companion.toRequestBody
=======
import okhttp3.FormBody
import okhttp3.MediaType.Companion.toMediaTypeOrNull
import okhttp3.OkHttpClient
import okhttp3.RequestBody
import okhttp3.Response
>>>>>>> ed7ebf2d
import org.json.JSONObject
import org.jsoup.Jsoup
import org.jsoup.nodes.Document
import org.jsoup.nodes.Element
import org.jsoup.parser.Parser
import rx.Observable
import java.io.BufferedReader
import java.io.InputStreamReader
import java.util.zip.GZIPInputStream


class MyanimelistApi(private val client: OkHttpClient, interceptor: MyAnimeListInterceptor) {

    private val authClient = client.newBuilder().addInterceptor(interceptor).build()

    fun search(query: String): Observable<List<TrackSearch>> {
        return if (query.startsWith(PREFIX_MY)) {
            val realQuery = query.removePrefix(PREFIX_MY)
            getList()
                    .flatMap { Observable.from(it) }
                    .filter { it.title.contains(realQuery, true) }
                    .toList()
        }
        else {
            client.newCall(GET(searchUrl(query)))
                    .asObservable()
                    .flatMap { response ->
                        Observable.from(Jsoup.parse(response.consumeBody())
                                .select("div.js-categories-seasonal.js-block-list.list")
                                .select("table").select("tbody")
                                .select("tr").drop(1))
                    }
                    .filter { row ->
                        row.select(TD)[2].text() != "Novel"
                    }
                    .map { row ->
                        TrackSearch.create(TrackManager.MYANIMELIST).apply {
                            title = row.searchTitle()
                            media_id = row.searchMediaId()
                            total_chapters = row.searchTotalChapters()
                            summary = row.searchSummary()
                            cover_url = row.searchCoverUrl()
                            tracking_url = mangaUrl(media_id)
                            publishing_status = row.searchPublishingStatus()
                            publishing_type = row.searchPublishingType()
                            start_date = row.searchStartDate()
                        }
                    }
                    .toList()
        }
    }

    fun addLibManga(track: Track): Observable<Track> {
        return Observable.defer {
            authClient.newCall(POST(url = addUrl(), body = mangaPostPayload(track)))
                    .asObservableSuccess()
                    .map { track }
        }
    }

    fun updateLibManga(track: Track): Observable<Track> {
        return Observable.defer {
            authClient.newCall(POST(url = updateUrl(), body = mangaPostPayload(track)))
                    .asObservableSuccess()
                    .map { track }
        }
    }

    fun findLibManga(track: Track): Observable<Track?> {
        return authClient.newCall(GET(url = listEntryUrl(track.media_id)))
                .asObservable()
                .map {response ->
                    var libTrack: Track? = null
                    response.use {
                        if (it.priorResponse?.isRedirect != true) {
                            val trackForm = Jsoup.parse(it.consumeBody())

                            libTrack = Track.create(TrackManager.MYANIMELIST).apply {
                                last_chapter_read = trackForm.select("#add_manga_num_read_chapters").`val`().toInt()
                                total_chapters = trackForm.select("#totalChap").text().toInt()
                                status = trackForm.select("#add_manga_status > option[selected]").`val`().toInt()
                                score = trackForm.select("#add_manga_score > option[selected]").`val`().toFloatOrNull() ?: 0f
                            }
                        }
                    }
                    libTrack
                }
    }

    fun getLibManga(track: Track): Observable<Track> {
        return findLibManga(track)
                .map { it ?: throw Exception("Could not find manga") }
    }

    fun login(username: String, password: String): String {
        val csrf = getSessionInfo()

        login(username, password, csrf)

        return csrf
    }

    private fun getSessionInfo(): String {
        val response = client.newCall(GET(loginUrl())).execute()

        return Jsoup.parse(response.consumeBody())
                .select("meta[name=csrf_token]")
                .attr("content")
    }

    private fun login(username: String, password: String, csrf: String) {
        val response = client.newCall(POST(url = loginUrl(), body = loginPostBody(username, password, csrf))).execute()

        response.use {
            if (response.priorResponse?.code != 302) throw Exception("Authentication error")
        }
    }

    private fun getList(): Observable<List<TrackSearch>> {
        return getListUrl()
                .flatMap { url ->
                    getListXml(url)
                }
                .flatMap { doc ->
                    Observable.from(doc.select("manga"))
                }
                .map {
                    TrackSearch.create(TrackManager.MYANIMELIST).apply {
                        title = it.selectText("manga_title")!!
                        media_id = it.selectInt("manga_mangadb_id")
                        last_chapter_read = it.selectInt("my_read_chapters")
                        status = getStatus(it.selectText("my_status")!!)
                        score = it.selectInt("my_score").toFloat()
                        total_chapters = it.selectInt("manga_chapters")
                        tracking_url = mangaUrl(media_id)
                    }
                }
                .toList()
    }

    private fun getListUrl(): Observable<String> {
        return authClient.newCall(POST(url = exportListUrl(), body = exportPostBody()))
                .asObservable()
                .map {response ->
                    baseUrl + Jsoup.parse(response.consumeBody())
                            .select("div.goodresult")
                            .select("a")
                            .attr("href")
                }
    }

    private fun getListXml(url: String): Observable<Document> {
        return authClient.newCall(GET(url))
                .asObservable()
                .map { response ->
                    Jsoup.parse(response.consumeXmlBody(), "", Parser.xmlParser())
                }
    }

    private fun Response.consumeBody(): String? {
        use {
            if (it.code != 200) throw Exception("HTTP error ${it.code}")
            return it.body?.string()
        }
    }

    private fun Response.consumeXmlBody(): String? {
        use { res ->
            if (res.code != 200) throw Exception("Export list error")
            BufferedReader(InputStreamReader(GZIPInputStream(res.body?.source()?.inputStream()))).use { reader ->
                val sb = StringBuilder()
                reader.forEachLine { line ->
                    sb.append(line)
                }
                return sb.toString()
            }
        }
    }

    companion object {
        const val CSRF = "csrf_token"

        private const val baseUrl = "https://myanimelist.net"
        private const val baseMangaUrl = "$baseUrl/manga/"
        private const val baseModifyListUrl = "$baseUrl/ownlist/manga"
        private const val PREFIX_MY = "my:"
        private const val TD = "td"

        private fun mangaUrl(remoteId: Int) = baseMangaUrl + remoteId

        private fun loginUrl() = Uri.parse(baseUrl).buildUpon()
                .appendPath("login.php")
                .toString()

        private fun searchUrl(query: String): String {
            val col = "c[]"
            return Uri.parse(baseUrl).buildUpon()
                    .appendPath("manga.php")
                    .appendQueryParameter("q", query)
                    .appendQueryParameter(col, "a")
                    .appendQueryParameter(col, "b")
                    .appendQueryParameter(col, "c")
                    .appendQueryParameter(col, "d")
                    .appendQueryParameter(col, "e")
                    .appendQueryParameter(col, "g")
                    .toString()
        }

        private fun exportListUrl() = Uri.parse(baseUrl).buildUpon()
                .appendPath("panel.php")
                .appendQueryParameter("go", "export")
                .toString()

        private fun updateUrl() = Uri.parse(baseModifyListUrl).buildUpon()
                .appendPath("edit.json")
                .toString()

        private fun addUrl() = Uri.parse(baseModifyListUrl).buildUpon()
                .appendPath( "add.json")
                .toString()

        private fun listEntryUrl(mediaId: Int) = Uri.parse(baseModifyListUrl).buildUpon()
                .appendPath(mediaId.toString())
                .appendPath("edit")
                .toString()

        private fun loginPostBody(username: String, password: String, csrf: String): RequestBody {
            return FormBody.Builder()
                    .add("user_name", username)
                    .add("password", password)
                    .add("cookie", "1")
                    .add("sublogin", "Login")
                    .add("submit", "1")
                    .add(CSRF, csrf)
                    .build()
        }

        private fun exportPostBody(): RequestBody {
            return FormBody.Builder()
                    .add("type", "2")
                    .add("subexport", "Export My List")
                    .build()
        }

        private fun mangaPostPayload(track: Track): RequestBody {
            val body = JSONObject()
                    .put("manga_id", track.media_id)
                    .put("status", track.status)
                    .put("score", track.score)
                    .put("num_read_chapters", track.last_chapter_read)

<<<<<<< HEAD
            return body.toString().toRequestBody("application/json; charset=utf-8".toMediaTypeOrNull())
=======
            return RequestBody.create("application/json; charset=utf-8".toMediaTypeOrNull(), body.toString())
>>>>>>> ed7ebf2d
        }

        private fun Element.searchTitle() = select("strong").text()!!

        private fun Element.searchTotalChapters() = if (select(TD)[4].text() == "-") 0 else select(TD)[4].text().toInt()

        private fun Element.searchCoverUrl() = select("img")
                .attr("data-src")
                .split("\\?")[0]
                .replace("/r/50x70/", "/")

        private fun Element.searchMediaId() = select("div.picSurround")
                .select("a").attr("id")
                .replace("sarea", "")
                .toInt()

        private fun Element.searchSummary() = select("div.pt4")
                .first()
                .ownText()!!

        private fun Element.searchPublishingStatus() = if (select(TD).last().text() == "-") "Publishing" else "Finished"

        private fun Element.searchPublishingType() = select(TD)[2].text()!!

        private fun Element.searchStartDate() = select(TD)[6].text()!!

        private fun getStatus(status: String) = when (status) {
            "Reading" -> 1
            "Completed" -> 2
            "On-Hold" -> 3
            "Dropped" -> 4
            "Plan to Read" -> 6
            else -> 1
            }
    }
}<|MERGE_RESOLUTION|>--- conflicted
+++ resolved
@@ -10,17 +10,9 @@
 import eu.kanade.tachiyomi.network.asObservableSuccess
 import eu.kanade.tachiyomi.util.selectInt
 import eu.kanade.tachiyomi.util.selectText
-<<<<<<< HEAD
 import okhttp3.*
 import okhttp3.MediaType.Companion.toMediaTypeOrNull
 import okhttp3.RequestBody.Companion.toRequestBody
-=======
-import okhttp3.FormBody
-import okhttp3.MediaType.Companion.toMediaTypeOrNull
-import okhttp3.OkHttpClient
-import okhttp3.RequestBody
-import okhttp3.Response
->>>>>>> ed7ebf2d
 import org.json.JSONObject
 import org.jsoup.Jsoup
 import org.jsoup.nodes.Document
@@ -272,11 +264,7 @@
                     .put("score", track.score)
                     .put("num_read_chapters", track.last_chapter_read)
 
-<<<<<<< HEAD
-            return body.toString().toRequestBody("application/json; charset=utf-8".toMediaTypeOrNull())
-=======
             return RequestBody.create("application/json; charset=utf-8".toMediaTypeOrNull(), body.toString())
->>>>>>> ed7ebf2d
         }
 
         private fun Element.searchTitle() = select("strong").text()!!
