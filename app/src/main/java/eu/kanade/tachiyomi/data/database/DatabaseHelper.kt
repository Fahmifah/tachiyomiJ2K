--- conflicted
+++ resolved
@@ -3,20 +3,6 @@
 import android.content.Context
 import androidx.sqlite.db.SupportSQLiteOpenHelper
 import com.pushtorefresh.storio.sqlite.impl.DefaultStorIOSQLite
-<<<<<<< HEAD
-import eu.kanade.tachiyomi.data.database.mappers.*
-import eu.kanade.tachiyomi.data.database.models.*
-import eu.kanade.tachiyomi.data.database.queries.*
-import exh.metadata.sql.mappers.SearchMetadataTypeMapping
-import exh.metadata.sql.mappers.SearchTagTypeMapping
-import exh.metadata.sql.mappers.SearchTitleTypeMapping
-import exh.metadata.sql.models.SearchMetadata
-import exh.metadata.sql.models.SearchTag
-import exh.metadata.sql.models.SearchTitle
-import exh.metadata.sql.queries.SearchMetadataQueries
-import exh.metadata.sql.queries.SearchTagQueries
-import exh.metadata.sql.queries.SearchTitleQueries
-=======
 import eu.kanade.tachiyomi.data.database.mappers.CategoryTypeMapping
 import eu.kanade.tachiyomi.data.database.mappers.ChapterTypeMapping
 import eu.kanade.tachiyomi.data.database.mappers.HistoryTypeMapping
@@ -35,43 +21,20 @@
 import eu.kanade.tachiyomi.data.database.queries.MangaCategoryQueries
 import eu.kanade.tachiyomi.data.database.queries.MangaQueries
 import eu.kanade.tachiyomi.data.database.queries.TrackQueries
->>>>>>> 264e0436
 import io.requery.android.database.sqlite.RequerySQLiteOpenHelperFactory
 
 /**
  * This class provides operations to manage the database through its interfaces.
  */
-<<<<<<< HEAD
-open class DatabaseHelper(context: Context)
-    : MangaQueries, ChapterQueries, TrackQueries, CategoryQueries, MangaCategoryQueries, HistoryQueries,
-        /* EXH --> */ SearchMetadataQueries, SearchTagQueries, SearchTitleQueries /* EXH <-- */
-{
-=======
 open class DatabaseHelper(context: Context) :
-    MangaQueries, ChapterQueries, TrackQueries, CategoryQueries, MangaCategoryQueries, HistoryQueries {
+    MangaQueries, ChapterQueries, TrackQueries, CategoryQueries, MangaCategoryQueries, HistoryQueries, /* EXH --> */ SearchMetadataQueries, SearchTagQueries, SearchTitleQueries /* EXH <-- */ {
 
->>>>>>> 264e0436
     private val configuration = SupportSQLiteOpenHelper.Configuration.builder(context)
             .name(DbOpenCallback.DATABASE_NAME)
             .callback(DbOpenCallback())
             .build()
 
     override val db = DefaultStorIOSQLite.builder()
-<<<<<<< HEAD
-            .sqliteOpenHelper(RequerySQLiteOpenHelperFactory().create(configuration))
-            .addTypeMapping(Manga::class.java, MangaTypeMapping())
-            .addTypeMapping(Chapter::class.java, ChapterTypeMapping())
-            .addTypeMapping(Track::class.java, TrackTypeMapping())
-            .addTypeMapping(Category::class.java, CategoryTypeMapping())
-            .addTypeMapping(MangaCategory::class.java, MangaCategoryTypeMapping())
-            .addTypeMapping(History::class.java, HistoryTypeMapping())
-            // EXH -->
-            .addTypeMapping(SearchMetadata::class.java, SearchMetadataTypeMapping())
-            .addTypeMapping(SearchTag::class.java, SearchTagTypeMapping())
-            .addTypeMapping(SearchTitle::class.java, SearchTitleTypeMapping())
-            // EXH <--
-            .build()
-=======
         .sqliteOpenHelper(RequerySQLiteOpenHelperFactory().create(configuration))
         .addTypeMapping(Manga::class.java, MangaTypeMapping())
         .addTypeMapping(Chapter::class.java, ChapterTypeMapping())
@@ -79,8 +42,15 @@
         .addTypeMapping(Category::class.java, CategoryTypeMapping())
         .addTypeMapping(MangaCategory::class.java, MangaCategoryTypeMapping())
         .addTypeMapping(History::class.java, HistoryTypeMapping())
+        // EXH -->
+        .addTypeMapping(SearchMetadata::class.java, SearchMetadataTypeMapping())
+        .addTypeMapping(SearchTag::class.java, SearchTagTypeMapping())
+        .addTypeMapping(SearchTitle::class.java, SearchTitleTypeMapping())
+        // EXH <--
         .build()
->>>>>>> 264e0436
 
     inline fun inTransaction(block: () -> Unit) = db.inTransaction(block)
+
+    fun lowLevel() = db.lowLevel()
+
 }