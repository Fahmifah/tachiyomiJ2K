--- conflicted
+++ resolved
@@ -1,184 +1,3 @@
-<<<<<<< HEAD
-package eu.kanade.tachiyomi.ui.main
-
-import android.content.Intent
-import android.os.Bundle
-import android.support.v4.app.Fragment
-import android.support.v4.app.TaskStackBuilder
-import android.support.v4.view.GravityCompat
-import android.view.MenuItem
-import eu.kanade.tachiyomi.R
-import eu.kanade.tachiyomi.data.preference.PreferencesHelper
-import eu.kanade.tachiyomi.ui.base.activity.BaseActivity
-import eu.kanade.tachiyomi.ui.catalogue.CatalogueFragment
-import eu.kanade.tachiyomi.ui.download.DownloadActivity
-import eu.kanade.tachiyomi.ui.latest_updates.LatestUpdatesFragment
-import eu.kanade.tachiyomi.ui.library.LibraryFragment
-import eu.kanade.tachiyomi.ui.recent_updates.RecentChaptersFragment
-import eu.kanade.tachiyomi.ui.recently_read.RecentlyReadFragment
-import eu.kanade.tachiyomi.ui.setting.SettingsActivity
-import exh.ui.batchadd.BatchAddFragment
-import exh.ui.lock.lockEnabled
-import exh.ui.lock.notifyLockSecurity
-import exh.ui.lock.showLockActivity
-import kotlinx.android.synthetic.main.activity_main.*
-import kotlinx.android.synthetic.main.toolbar.*
-import uy.kohesive.injekt.injectLazy
-
-class MainActivity : BaseActivity() {
-
-    val preferences: PreferencesHelper by injectLazy()
-
-    private val startScreenId by lazy {
-        when (preferences.startScreen()) {
-            1 -> R.id.nav_drawer_library
-            2 -> R.id.nav_drawer_recently_read
-            3 -> R.id.nav_drawer_recent_updates
-            else -> R.id.nav_drawer_library
-        }
-    }
-
-    override fun onCreate(savedState: Bundle?) {
-        setAppTheme()
-        super.onCreate(savedState)
-
-        // Do not let the launcher create a new activity http://stackoverflow.com/questions/16283079
-        if (!isTaskRoot) {
-            finish()
-            return
-        }
-
-        // Inflate activity_main.xml.
-        setContentView(R.layout.activity_main)
-
-        // Handle Toolbar
-        setupToolbar(toolbar, backNavigation = false)
-        supportActionBar?.setHomeAsUpIndicator(R.drawable.ic_menu_white_24dp)
-
-        // Set behavior of Navigation drawer
-        nav_view.setNavigationItemSelectedListener { item ->
-            // Make information view invisible
-            empty_view.hide()
-
-            val id = item.itemId
-
-            val oldFragment = supportFragmentManager.findFragmentById(R.id.frame_container)
-            if (oldFragment == null || oldFragment.tag.toInt() != id) {
-                when (id) {
-                    R.id.nav_drawer_library -> setFragment(LibraryFragment.newInstance(), id)
-                    R.id.nav_drawer_recent_updates -> setFragment(RecentChaptersFragment.newInstance(), id)
-                    R.id.nav_drawer_recently_read -> setFragment(RecentlyReadFragment.newInstance(), id)
-                    R.id.nav_drawer_catalogues -> setFragment(CatalogueFragment.newInstance(), id)
-                    R.id.nav_drawer_latest_updates -> setFragment(LatestUpdatesFragment.newInstance(), id)
-                    R.id.nav_drawer_batch_add -> setFragment(BatchAddFragment.newInstance(), id)
-                    R.id.nav_drawer_downloads -> startActivity(Intent(this, DownloadActivity::class.java))
-                    R.id.nav_drawer_settings -> {
-                        val intent = Intent(this, SettingsActivity::class.java)
-                        startActivityForResult(intent, REQUEST_OPEN_SETTINGS)
-                    }
-                }
-            }
-            drawer.closeDrawer(GravityCompat.START)
-            true
-        }
-
-        if (savedState == null) {
-            // Set start screen
-            when (intent.action) {
-                SHORTCUT_LIBRARY -> setSelectedDrawerItem(R.id.nav_drawer_library)
-                SHORTCUT_RECENTLY_UPDATED -> setSelectedDrawerItem(R.id.nav_drawer_recent_updates)
-                SHORTCUT_RECENTLY_READ -> setSelectedDrawerItem(R.id.nav_drawer_recently_read)
-                SHORTCUT_CATALOGUES -> setSelectedDrawerItem(R.id.nav_drawer_catalogues)
-                else ->  setSelectedDrawerItem(startScreenId)
-            }
-
-            // Show changelog if needed
-            ChangelogDialogFragment.show(this, preferences, supportFragmentManager)
-
-            //Show lock
-            val lockEnabled = lockEnabled(preferences)
-            if(lockEnabled) {
-                showLockActivity(this)
-
-                //Check lock security
-                notifyLockSecurity(this)
-            }
-
-        }
-
-
-    }
-
-    override fun onOptionsItemSelected(item: MenuItem): Boolean {
-        when (item.itemId) {
-            android.R.id.home -> drawer.openDrawer(GravityCompat.START)
-            else -> return super.onOptionsItemSelected(item)
-        }
-        return true
-    }
-
-    override fun onBackPressed() {
-        val fragment = supportFragmentManager.findFragmentById(R.id.frame_container)
-        if (drawer.isDrawerOpen(GravityCompat.START) || drawer.isDrawerOpen(GravityCompat.END)) {
-            drawer.closeDrawers()
-        } else if (fragment != null && fragment.tag.toInt() != startScreenId) {
-            if (resumed) {
-                setSelectedDrawerItem(startScreenId)
-            }
-        } else {
-            super.onBackPressed()
-        }
-    }
-
-    override fun onActivityResult(requestCode: Int, resultCode: Int, data: Intent?) {
-        if (requestCode == REQUEST_OPEN_SETTINGS && resultCode != 0) {
-            if (resultCode and SettingsActivity.FLAG_DATABASE_CLEARED != 0) {
-                // If database is cleared avoid undefined behavior by recreating the stack.
-                TaskStackBuilder.create(this)
-                        .addNextIntent(Intent(this, MainActivity::class.java))
-                        .startActivities()
-            } else if (resultCode and SettingsActivity.FLAG_THEME_CHANGED != 0) {
-                // Delay activity recreation to avoid fragment leaks.
-                nav_view.post { recreate() }
-            } else if (resultCode and SettingsActivity.FLAG_LANG_CHANGED != 0) {
-                nav_view.post { recreate() }
-            } else if (resultCode and SettingsActivity.FLAG_EH_RECREATE != 0) {
-                TaskStackBuilder.create(this)
-                        .addNextIntent(Intent(this, MainActivity::class.java))
-                        .startActivities()
-            }
-        } else {
-            super.onActivityResult(requestCode, resultCode, data)
-        }
-    }
-
-    private fun setSelectedDrawerItem(itemId: Int, triggerAction: Boolean = true) {
-        nav_view.setCheckedItem(itemId)
-        if (triggerAction) {
-            nav_view.menu.performIdentifierAction(itemId, 0)
-        }
-    }
-
-    private fun setFragment(fragment: Fragment, itemId: Int) {
-        supportFragmentManager.beginTransaction()
-                .replace(R.id.frame_container, fragment, "$itemId")
-                .commit()
-    }
-
-    fun updateEmptyView(show: Boolean, textResource: Int, drawable: Int) {
-        if (show) empty_view.show(drawable, textResource) else empty_view.hide()
-    }
-
-    companion object {
-        private const val REQUEST_OPEN_SETTINGS = 200
-        // Shortcut actions
-        private const val SHORTCUT_LIBRARY = "eu.kanade.tachiyomi.SHOW_LIBRARY"
-        private const val SHORTCUT_RECENTLY_UPDATED = "eu.kanade.tachiyomi.SHOW_RECENTLY_UPDATED"
-        private const val SHORTCUT_RECENTLY_READ = "eu.kanade.tachiyomi.SHOW_RECENTLY_READ"
-        private const val SHORTCUT_CATALOGUES = "eu.kanade.tachiyomi.SHOW_CATALOGUES"
-        const val FINALIZE_MIGRATION = "finalize_migration"
-    }
-=======
 package eu.kanade.tachiyomi.ui.main
 
 import android.animation.ObjectAnimator
@@ -267,6 +86,10 @@
                     R.id.nav_drawer_recently_read -> setRoot(RecentlyReadController(), id)
                     R.id.nav_drawer_catalogues -> setRoot(CatalogueController(), id)
                     R.id.nav_drawer_latest_updates -> setRoot(LatestUpdatesController(), id)
+                    //TODO
+                    // --> EH
+                    R.id.nav_drawer_batch_add -> setFragment(BatchAddFragment.newInstance(), id)
+                    // <-- EH
                     R.id.nav_drawer_downloads -> {
                         router.pushController(RouterTransaction.with(DownloadController())
                                 .pushChangeHandler(FadeChangeHandler())
@@ -320,6 +143,15 @@
             // Show changelog if needed
             if (Migrations.upgrade(preferences)) {
                 ChangelogDialogController().showDialog(router)
+            }
+
+            //Show lock
+            val lockEnabled = lockEnabled(preferences)
+            if(lockEnabled) {
+                showLockActivity(this)
+
+                //Check lock security
+                notifyLockSecurity(this)
             }
         }
     }
@@ -431,5 +263,4 @@
         const val SHORTCUT_MANGA = "eu.kanade.tachiyomi.SHOW_MANGA"
     }
 
->>>>>>> bfa386ac
 }