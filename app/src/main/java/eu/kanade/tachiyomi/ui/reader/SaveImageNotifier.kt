package eu.kanade.tachiyomi.ui.reader

import android.content.Context
import android.graphics.Bitmap
import androidx.core.app.NotificationCompat
import androidx.core.content.ContextCompat
import com.bumptech.glide.load.engine.DiskCacheStrategy
import eu.kanade.tachiyomi.R
import eu.kanade.tachiyomi.data.glide.GlideApp
import eu.kanade.tachiyomi.data.notification.NotificationHandler
import eu.kanade.tachiyomi.data.notification.NotificationReceiver
import eu.kanade.tachiyomi.data.notification.Notifications
import eu.kanade.tachiyomi.util.notificationManager
import java.io.File

/**
 * Class used to show BigPictureStyle notifications
 */
class SaveImageNotifier(private val context: Context) {

    /**
     * Notification builder.
     */
    private val notificationBuilder = NotificationCompat.Builder(context, Notifications.CHANNEL_COMMON)

    /**
     * Id of the notification.
     */
    private val notificationId: Int
        get() = Notifications.ID_DOWNLOAD_IMAGE

    /**
     * Called when image download/copy is complete. This method must be called in a background
     * thread.
     *
     * @param file image file containing downloaded page image.
     */
    fun onComplete(file: File) {
        val bitmap = GlideApp.with(context)
            .asBitmap()
            .load(file)
            .diskCacheStrategy(DiskCacheStrategy.NONE)
            .skipMemoryCache(true)
            .submit(720, 1280)
            .get()

        if (bitmap != null) {
            showCompleteNotification(file, bitmap)
        } else {
            onError(null)
        }
    }

    private fun showCompleteNotification(file: File, image: Bitmap) {
        with(notificationBuilder) {
            setContentTitle(context.getString(R.string.picture_saved))
            setSmallIcon(R.drawable.ic_insert_photo_white_24dp)
            setStyle(NotificationCompat.BigPictureStyle().bigPicture(image))
            setLargeIcon(image)
            setAutoCancel(true)
<<<<<<< HEAD
            color = ContextCompat.getColor(context, R.color.colorAccentLight)
=======

>>>>>>> 83d5e458
            // Clear old actions if they exist
            if (mActions.isNotEmpty())
                mActions.clear()

            setContentIntent(NotificationHandler.openImagePendingActivity(context, file))
            // Share action
            addAction(R.drawable.ic_share_grey_24dp,
                    context.getString(R.string.action_share),
                    NotificationReceiver.shareImagePendingBroadcast(context, file.absolutePath, notificationId))
            // Delete action
            addAction(R.drawable.ic_delete_grey_24dp,
                    context.getString(R.string.action_delete),
                    NotificationReceiver.deleteImagePendingBroadcast(context, file.absolutePath, notificationId))

            updateNotification()
        }
    }

    /**
     * Clears the notification message.
     */
    fun onClear() {
        context.notificationManager.cancel(notificationId)
    }

    private fun updateNotification() {
        // Displays the progress bar on notification
        context.notificationManager.notify(notificationId, notificationBuilder.build())
    }

    /**
     * Called on error while downloading image.
     * @param error string containing error information.
     */
    fun onError(error: String?) {
        // Create notification
        with(notificationBuilder) {
            setContentTitle(context.getString(R.string.download_notifier_title_error))
            setContentText(error ?: context.getString(R.string.unknown_error))
            setSmallIcon(android.R.drawable.ic_menu_report_image)
        }
        updateNotification()
    }

}<|MERGE_RESOLUTION|>--- conflicted
+++ resolved
@@ -58,11 +58,7 @@
             setStyle(NotificationCompat.BigPictureStyle().bigPicture(image))
             setLargeIcon(image)
             setAutoCancel(true)
-<<<<<<< HEAD
             color = ContextCompat.getColor(context, R.color.colorAccentLight)
-=======
-
->>>>>>> 83d5e458
             // Clear old actions if they exist
             if (mActions.isNotEmpty())
                 mActions.clear()
