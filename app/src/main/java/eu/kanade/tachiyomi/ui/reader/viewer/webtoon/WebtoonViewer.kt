--- conflicted
+++ resolved
@@ -7,10 +7,6 @@
 import android.view.ViewGroup.LayoutParams.MATCH_PARENT
 import androidx.recyclerview.widget.RecyclerView
 import androidx.recyclerview.widget.WebtoonLayoutManager
-<<<<<<< HEAD
-import com.elvishew.xlog.XLog
-=======
->>>>>>> 264e0436
 import eu.kanade.tachiyomi.ui.reader.ReaderActivity
 import eu.kanade.tachiyomi.ui.reader.model.ChapterTransition
 import eu.kanade.tachiyomi.ui.reader.model.ReaderPage
@@ -74,36 +70,16 @@
         recycler.itemAnimator = null
         recycler.layoutManager = layoutManager
         recycler.adapter = adapter
-        recycler.addOnScrollListener(object : androidx.recyclerview.widget.RecyclerView.OnScrollListener() {
-            override fun onScrolled(recyclerView: androidx.recyclerview.widget.RecyclerView, dx: Int, dy: Int) {
+        recycler.addOnScrollListener(object : RecyclerView.OnScrollListener() {
+            override fun onScrolled(recyclerView: RecyclerView, dx: Int, dy: Int) {
                 val position = layoutManager.findLastEndVisibleItemPosition()
                 val item = adapter.items.getOrNull(position)
-<<<<<<< HEAD
-                if (item != null) {
-                    currentPage = item
-                    when (item) {
-                        is ReaderPage -> onPageSelected(item, position)
-                        is ChapterTransition -> {
-                            onTransitionSelected(item)
-
-                            // If transition pages are invisible select page before transition page
-                            if(!activity.showTransitionPages) {
-                                val lastPosition = position - 1
-                                val lastItem = adapter.items.getOrNull(lastPosition)
-                                if(lastItem is ReaderPage) {
-                                    currentPage = lastItem
-                                    onPageSelected(lastItem, lastPosition)
-                                }
-                            }
-                        }
-=======
                 val allowPreload = checkAllowPreload(item as? ReaderPage)
                 if (item != null && currentPage != item) {
                     currentPage = item
                     when (item) {
                         is ReaderPage -> onPageSelected(item, allowPreload)
                         is ChapterTransition -> onTransitionSelected(item)
->>>>>>> 264e0436
                     }
                 }
 
@@ -118,17 +94,9 @@
         })
         recycler.tapListener = { event ->
             val positionX = event.rawX
-            val positionY = event.rawY
             when {
-<<<<<<< HEAD
-                positionY < recycler.height * 0.25 -> if (config.tappingEnabled) scrollUp()
-                positionY > recycler.height * 0.75 -> if (config.tappingEnabled) scrollDown()
-                positionX < recycler.width * 0.33 -> if (config.tappingEnabled) scrollUp()
-                positionX > recycler.width * 0.66 -> if (config.tappingEnabled) scrollDown()
-=======
                 positionX < recycler.width * 0.33 -> if (config.tappingEnabled) scrollUp() else activity.toggleMenu()
                 positionX > recycler.width * 0.66 -> if (config.tappingEnabled) scrollDown() else activity.toggleMenu()
->>>>>>> 264e0436
                 else -> activity.toggleMenu()
             }
         }
@@ -194,35 +162,8 @@
      * Called from the RecyclerView listener when a [page] is marked as active. It notifies the
      * activity of the change and requests the preload of the next chapter if this is the last page.
      */
-<<<<<<< HEAD
-    private fun onPageSelected(page: ReaderPage, position: Int) {
-        val pages = page.chapter.pages // Won't be null because it's the loaded chapter
-        // EXH -->
-        if(pages == null) {
-            XLog.e("Webtoon reader chapter pages are null (position: %s," +
-                    " page.index: %s," +
-                    " page.url: %s," +
-                    " page.imageUrl: %s," +
-                    " page.chapter.state: %s," +
-                    " page.chapter.pageLoader == null: %s," +
-                    " page.chapter.requestedPage: %s" +
-                    " page.chapter.references: %s)!",
-                    position,
-                    page.index,
-                    page.url,
-                    page.imageUrl,
-                    page.chapter.state::class.simpleName,
-                    page.chapter.pageLoader == null,
-                    page.chapter.requestedPage,
-                    page.chapter.references)
-            return
-        }
-        // EXH <--
-
-=======
     private fun onPageSelected(page: ReaderPage, allowPreload: Boolean) {
         val pages = page.chapter.pages!! // Won't be null because it's the loaded chapter
->>>>>>> 264e0436
         Timber.d("onPageSelected: ${page.number}/${pages.size}")
         activity.onPageSelected(page)
 
