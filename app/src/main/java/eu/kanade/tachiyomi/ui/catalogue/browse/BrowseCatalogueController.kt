--- conflicted
+++ resolved
@@ -364,7 +364,7 @@
         val message = if (error is NoResultsException) "No results found" else (error.message ?: "")
 
         snack?.dismiss()
-        snack = catalogue_view?.snack(message, Snackbar.LENGTH_INDEFINITE) {
+        snack = catalouge_layout?.snack(message, Snackbar.LENGTH_INDEFINITE) {
             setAction(R.string.action_retry) {
                 // If not the first page, show bottom progress bar.
                 if (adapter.mainItemCount > 0) {
@@ -519,46 +519,27 @@
         }
     }
 
-<<<<<<< HEAD
     private fun addManga(manga: Manga, position: Int) {
         presenter.changeMangaFavorite(manga)
         adapter?.notifyItemChanged(position)
 
         val categories = presenter.getCategories()
-        val defaultCategory = categories.find { it.id == preferences.defaultCategory() }
-        if (defaultCategory != null) {
-            presenter.moveMangaToCategory(manga, defaultCategory)
-        } else if (categories.size <= 1) { // default or the one from the user
-            presenter.moveMangaToCategory(manga, categories.firstOrNull())
-        } else {
-            val ids = presenter.getMangaCategoryIds(manga)
-            val preselected = ids.mapNotNull { id ->
-                categories.indexOfFirst { it.id == id }.takeIf { it != -1 }
-            }.toTypedArray()
-
-            ChangeMangaCategoriesDialog(this, listOf(manga), categories, preselected).showDialog(router)
-=======
-            val categories = presenter.getCategories()
-            val defaultCategoryId = preferences.defaultCategory()
-            val defaultCategory = categories.find { it.id == defaultCategoryId }
-            when {
-                defaultCategory != null -> presenter.moveMangaToCategory(manga, defaultCategory)
-                defaultCategoryId == 0 || categories.isEmpty() -> // 'Default' or no category
-                    presenter.moveMangaToCategory(manga, null)
-                else -> {
-                    val ids = presenter.getMangaCategoryIds(manga)
-                    val preselected = ids.mapNotNull { id ->
-                        categories.indexOfFirst { it.id == id }.takeIf { it != -1 }
-                    }.toTypedArray()
-
-                    ChangeMangaCategoriesDialog(this, listOf(manga), categories, preselected)
-                            .showDialog(router)
-                }
-            }
-            activity?.toast(activity?.getString(R.string.manga_added_library))
->>>>>>> 80ea9001
-        }
-
+        val defaultCategoryId = preferences.defaultCategory()
+        val defaultCategory = categories.find { it.id == defaultCategoryId }
+        when {
+            defaultCategory != null -> presenter.moveMangaToCategory(manga, defaultCategory)
+            defaultCategoryId == 0 || categories.isEmpty() -> // 'Default' or no category
+                presenter.moveMangaToCategory(manga, null)
+            else -> {
+                val ids = presenter.getMangaCategoryIds(manga)
+                val preselected = ids.mapNotNull { id ->
+                    categories.indexOfFirst { it.id == id }.takeIf { it != -1 }
+                }.toTypedArray()
+
+                ChangeMangaCategoriesDialog(this, listOf(manga), categories, preselected)
+                        .showDialog(router)
+            }
+        }
     }
 
     /**
