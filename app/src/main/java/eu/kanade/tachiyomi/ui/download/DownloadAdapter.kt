package eu.kanade.tachiyomi.ui.download

<<<<<<< HEAD
=======
import android.view.MenuItem
>>>>>>> 264e0436
import eu.davidea.flexibleadapter.FlexibleAdapter

/**
 * Adapter storing a list of downloads.
 *
 * @param context the context of the fragment containing this adapter.
 */
<<<<<<< HEAD
class DownloadAdapter(controller: DownloadController) : FlexibleAdapter<DownloadItem>(null, controller,
    true) {
=======
class DownloadAdapter(controller: DownloadController) : FlexibleAdapter<DownloadItem>(
    null,
    controller,
    true
) {
>>>>>>> 264e0436

    /**
     * Listener called when an item of the list is released.
     */
<<<<<<< HEAD
    val onItemReleaseListener: OnItemReleaseListener = controller

    interface OnItemReleaseListener {
        /**
         * Called when an item of the list is released.
         */
        fun onItemReleased(position: Int)
=======
    val downloadItemListener: DownloadItemListener = controller

    interface DownloadItemListener {
        fun onItemReleased(position: Int)
        fun onMenuItemClick(position: Int, menuItem: MenuItem)
>>>>>>> 264e0436
    }
}<|MERGE_RESOLUTION|>--- conflicted
+++ resolved
@@ -1,9 +1,6 @@
 package eu.kanade.tachiyomi.ui.download
 
-<<<<<<< HEAD
-=======
 import android.view.MenuItem
->>>>>>> 264e0436
 import eu.davidea.flexibleadapter.FlexibleAdapter
 
 /**
@@ -11,34 +8,19 @@
  *
  * @param context the context of the fragment containing this adapter.
  */
-<<<<<<< HEAD
-class DownloadAdapter(controller: DownloadController) : FlexibleAdapter<DownloadItem>(null, controller,
-    true) {
-=======
 class DownloadAdapter(controller: DownloadController) : FlexibleAdapter<DownloadItem>(
     null,
     controller,
     true
 ) {
->>>>>>> 264e0436
 
     /**
      * Listener called when an item of the list is released.
      */
-<<<<<<< HEAD
-    val onItemReleaseListener: OnItemReleaseListener = controller
-
-    interface OnItemReleaseListener {
-        /**
-         * Called when an item of the list is released.
-         */
-        fun onItemReleased(position: Int)
-=======
     val downloadItemListener: DownloadItemListener = controller
 
     interface DownloadItemListener {
         fun onItemReleased(position: Int)
         fun onMenuItemClick(position: Int, menuItem: MenuItem)
->>>>>>> 264e0436
     }
 }