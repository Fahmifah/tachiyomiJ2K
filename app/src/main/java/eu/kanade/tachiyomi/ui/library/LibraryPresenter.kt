package eu.kanade.tachiyomi.ui.library

import android.os.Bundle
import com.jakewharton.rxrelay.BehaviorRelay
import eu.kanade.tachiyomi.data.cache.CoverCache
import eu.kanade.tachiyomi.data.database.DatabaseHelper
import eu.kanade.tachiyomi.data.database.models.Category
import eu.kanade.tachiyomi.data.database.models.Manga
import eu.kanade.tachiyomi.data.database.models.MangaCategory
import eu.kanade.tachiyomi.data.download.DownloadManager
import eu.kanade.tachiyomi.data.preference.PreferencesHelper
import eu.kanade.tachiyomi.data.preference.getOrDefault
import eu.kanade.tachiyomi.source.LocalSource
import eu.kanade.tachiyomi.source.Source
import eu.kanade.tachiyomi.source.SourceManager
import eu.kanade.tachiyomi.source.model.SChapter
import eu.kanade.tachiyomi.source.model.SManga
import eu.kanade.tachiyomi.source.online.HttpSource
import eu.kanade.tachiyomi.ui.base.presenter.BasePresenter
import eu.kanade.tachiyomi.ui.migration.MigrationFlags
import eu.kanade.tachiyomi.util.combineLatest
import eu.kanade.tachiyomi.util.isNullOrUnsubscribed
import eu.kanade.tachiyomi.util.removeArticles
import eu.kanade.tachiyomi.util.syncChaptersWithSource
import eu.kanade.tachiyomi.widget.ExtendedNavigationView.Item.TriStateGroup.Companion.STATE_EXCLUDE
import eu.kanade.tachiyomi.widget.ExtendedNavigationView.Item.TriStateGroup.Companion.STATE_IGNORE
import eu.kanade.tachiyomi.widget.ExtendedNavigationView.Item.TriStateGroup.Companion.STATE_INCLUDE
import rx.Observable
import rx.Subscription
import rx.android.schedulers.AndroidSchedulers
import rx.schedulers.Schedulers
import uy.kohesive.injekt.Injekt
import uy.kohesive.injekt.api.get
import java.io.IOException
import java.io.InputStream
import java.util.ArrayList
import java.util.Collections
import java.util.Comparator

/**
 * Class containing library information.
 */
private data class Library(val categories: List<Category>, val mangaMap: LibraryMap)

/**
 * Typealias for the library manga, using the category as keys, and list of manga as values.
 */
private typealias LibraryMap = Map<Int, List<LibraryItem>>

/**
 * Presenter of [LibraryController].
 */
class LibraryPresenter(
        private val db: DatabaseHelper = Injekt.get(),
        private val preferences: PreferencesHelper = Injekt.get(),
        private val coverCache: CoverCache = Injekt.get(),
        private val sourceManager: SourceManager = Injekt.get(),
        private val downloadManager: DownloadManager = Injekt.get()
) : BasePresenter<LibraryController>() {

    private val context = preferences.context

    /**
     * Categories of the library.
     */
    var categories: List<Category> = emptyList()
        private set

    /**
     * Relay used to apply the UI filters to the last emission of the library.
     */
    private val filterTriggerRelay = BehaviorRelay.create(Unit)

    /**
     * Relay used to apply the UI update to the last emission of the library.
     */
    private val downloadTriggerRelay = BehaviorRelay.create(Unit)

    /**
     * Relay used to apply the selected sorting method to the last emission of the library.
     */
    private val sortTriggerRelay = BehaviorRelay.create(Unit)

    /**
     * Library subscription.
     */
    private var librarySubscription: Subscription? = null

    override fun onCreate(savedState: Bundle?) {
        super.onCreate(savedState)
        subscribeLibrary()
    }

    /**
     * Subscribes to library if needed.
     */
    fun subscribeLibrary() {
        if (librarySubscription.isNullOrUnsubscribed()) {
            librarySubscription = getLibraryObservable()
                    .combineLatest(downloadTriggerRelay.observeOn(Schedulers.io())) {
                        lib, _ -> lib.apply { setDownloadCount(mangaMap) }
                    }
                    .combineLatest(filterTriggerRelay.observeOn(Schedulers.io())) {
                        lib, _ -> lib.copy(mangaMap = applyFilters(lib.mangaMap))
                    }
                    .combineLatest(sortTriggerRelay.observeOn(Schedulers.io())) {
                        lib, _ -> lib.copy(mangaMap = applySort(lib.mangaMap))
                    }
                    .observeOn(AndroidSchedulers.mainThread())
                    .subscribeLatestCache({ view, (categories, mangaMap) ->
                        view.onNextLibraryUpdate(categories, mangaMap)
                    })
        }
    }

    /**
     * Applies library filters to the given map of manga.
     *
     * @param map the map to filter.
     */
    private fun applyFilters(map: LibraryMap): LibraryMap {
        val filterDownloaded = preferences.filterDownloaded().getOrDefault()

        val filterUnread = preferences.filterUnread().getOrDefault()

        val filterCompleted = preferences.filterCompleted().getOrDefault()

        val filterFn: (LibraryItem) -> Boolean = f@ { item ->
            // Filter when there isn't unread chapters.
            if (filterUnread == STATE_INCLUDE && item.manga.unread == 0) return@f false
            if (filterUnread == STATE_EXCLUDE && item.manga.unread > 0) return@f false

            if (filterCompleted == STATE_INCLUDE && item.manga.status != SManga.COMPLETED)
                return@f false
            if (filterCompleted == STATE_EXCLUDE && item.manga.status == SManga.COMPLETED)
                return@f false

            // Filter when there are no downloads.
            if (filterDownloaded != STATE_IGNORE) {
                val isDownloaded = when {
                    item.manga.source == LocalSource.ID -> true
                    item.downloadCount != -1 -> item.downloadCount > 0
                    else -> downloadManager.getDownloadCount(item.manga) > 0
                }
                return@f if (filterDownloaded == STATE_INCLUDE) isDownloaded else !isDownloaded
            }
            true
        }

        return map.mapValues { entry -> entry.value.filter(filterFn) }
    }

    /**
     * Sets downloaded chapter count to each manga.
     *
     * @param map the map of manga.
     */
    private fun setDownloadCount(map: LibraryMap) {
        if (!preferences.downloadBadge().getOrDefault()) {
            // Unset download count if the preference is not enabled.
            for ((_, itemList) in map) {
                for (item in itemList) {
                    item.downloadCount = -1
                }
            }
            return
        }

        for ((_, itemList) in map) {
            for (item in itemList) {
                item.downloadCount = downloadManager.getDownloadCount(item.manga)
            }
        }
    }

    /**
     * Applies library sorting to the given map of manga.
     *
     * @param map the map to sort.
     */
    private fun applySort(map: LibraryMap): LibraryMap {
        val sortingMode = preferences.librarySortingMode().getOrDefault()

        val lastReadManga by lazy {
            var counter = 0
            db.getLastReadManga().executeAsBlocking().associate { it.id!! to counter++ }
        }
        val totalChapterManga by lazy {
            var counter = 0
            db.getTotalChapterManga().executeAsBlocking().associate { it.id!! to counter++ }
        }

        val sortFn: (LibraryItem, LibraryItem) -> Int = { i1, i2 ->
            when (sortingMode) {
                LibrarySort.ALPHA -> sortAlphabetical(i1, i2)
                LibrarySort.LAST_READ -> {
                    // Get index of manga, set equal to list if size unknown.
                    val manga1LastRead = lastReadManga[i1.manga.id!!] ?: lastReadManga.size
                    val manga2LastRead = lastReadManga[i2.manga.id!!] ?: lastReadManga.size
                    val mangaCompare = manga1LastRead.compareTo(manga2LastRead)
                    if (mangaCompare == 0) sortAlphabetical(i1, i2) else mangaCompare
                }
                LibrarySort.LAST_UPDATED -> i2.manga.last_update.compareTo(i1.manga.last_update)
                LibrarySort.UNREAD -> i1.manga.unread.compareTo(i2.manga.unread)
                LibrarySort.TOTAL -> {
                    val manga1TotalChapter = totalChapterManga[i1.manga.id!!] ?: 0
                    val mange2TotalChapter = totalChapterManga[i2.manga.id!!] ?: 0
                    val mangaCompare = manga1TotalChapter.compareTo(mange2TotalChapter)
                    if (mangaCompare == 0) sortAlphabetical(i1, i2) else mangaCompare
                }
                LibrarySort.SOURCE -> {
                    val source1Name = sourceManager.getOrStub(i1.manga.source).name
                    val source2Name = sourceManager.getOrStub(i2.manga.source).name
                    val mangaCompare = source1Name.compareTo(source2Name)
                    if (mangaCompare == 0) sortAlphabetical(i1, i2) else mangaCompare
                }
                LibrarySort.DRAG_AND_DROP -> {
                    0
                }
                else -> throw Exception("Unknown sorting mode")
            }
        }

        val comparator = if (preferences.librarySortingAscending().getOrDefault())
            Comparator(sortFn)
        else
            Collections.reverseOrder(sortFn)

        return map.mapValues { entry -> entry.value.sortedWith(comparator) }
    }

    private fun sortAlphabetical(i1: LibraryItem, i2: LibraryItem): Int {
        return if (preferences.removeArticles().getOrDefault())
            i1.manga.title.removeArticles().compareTo(i2.manga.title.removeArticles(), true)
        else i1.manga.title.compareTo(i2.manga.title, true)
    }

    /**
     * Get the categories and all its manga from the database.
     *
     * @return an observable of the categories and its manga.
     */
    private fun getLibraryObservable(): Observable<Library> {
<<<<<<< HEAD
        return Observable.combineLatest(getCategoriesObservable(), getLibraryMangasObservable()) { dbCategories, libraryManga ->
            val categories = if (libraryManga.containsKey(0)) arrayListOf(Category.createDefault()) + dbCategories
            else dbCategories

            this.categories = categories
            Library(categories, libraryManga)
        }
=======
        return Observable.combineLatest(getCategoriesObservable(), getLibraryMangasObservable()) {
            dbCategories, libraryManga ->
                val categories = if (libraryManga.containsKey(0))
                    arrayListOf(Category.createDefault()) + dbCategories
                else
                    dbCategories

                this.categories = categories
                Library(categories, libraryManga)
            }
>>>>>>> 83d5e458
    }

    /**
     * Get the categories from the database.
     *
     * @return an observable of the categories.
     */
    private fun getCategoriesObservable(): Observable<List<Category>> {
        return db.getCategories().asRxObservable()
    }

    /**
     * Get the manga grouped by categories.
     *
     * @return an observable containing a map with the category id as key and a list of manga as the
     * value.
     */
    private fun getLibraryMangasObservable(): Observable<LibraryMap> {
        val libraryAsList = preferences.libraryAsList()
        return db.getLibraryMangas().asRxObservable()
                .map { list ->
                    list.map { LibraryItem(it, libraryAsList) }.groupBy { it.manga.category }
                }
    }

    /**
     * Requests the library to be filtered.
     */
    fun requestFilterUpdate() {
        filterTriggerRelay.call(Unit)
    }

    /**
     * Requests the library to have download badges added.
     */
    fun requestDownloadBadgesUpdate() {
        downloadTriggerRelay.call(Unit)
    }

    /**
     * Requests the library to be sorted.
     */
    fun requestSortUpdate() {
        sortTriggerRelay.call(Unit)
    }

    /**
     * Called when a manga is opened.
     */
    fun onOpenManga() {
        // Avoid further db updates for the library when it's not needed
        librarySubscription?.let { remove(it) }
    }

    /**
     * Returns the common categories for the given list of manga.
     *
     * @param mangas the list of manga.
     */
    fun getCommonCategories(mangas: List<Manga>): Collection<Category> {
        if (mangas.isEmpty()) return emptyList()
        return mangas.toSet()
                .map { db.getCategoriesForManga(it).executeAsBlocking() }
                .reduce { set1: Iterable<Category>, set2 -> set1.intersect(set2) }
    }

    /**
     * Remove the selected manga from the library.
     *
     * @param mangas the list of manga to delete.
     * @param deleteChapters whether to also delete downloaded chapters.
     */
    fun removeMangaFromLibrary(mangas: List<Manga>) {
        // Create a set of the list
        val mangaToDelete = mangas.distinctBy { it.id }
        mangaToDelete.forEach { it.favorite = false }

        Observable.fromCallable { db.insertMangas(mangaToDelete).executeAsBlocking() }
                .onErrorResumeNext { Observable.empty() }
                .subscribeOn(Schedulers.io())
                .subscribe()
    }

    fun confirmDeletion(mangas: List<Manga>) {
        Observable.fromCallable {
            val mangaToDelete = mangas.distinctBy { it.id }
            mangaToDelete.forEach { manga ->
                coverCache.deleteFromCache(manga.thumbnail_url)
                val source = sourceManager.get(manga.source) as? HttpSource
                if (source != null)
                    downloadManager.deleteManga(manga, source)
            }
        }.subscribeOn(Schedulers.io()).subscribe()
    }

    fun addMangas(mangas: List<Manga>) {
        val mangaToAdd = mangas.distinctBy { it.id }
        mangaToAdd.forEach { it.favorite = true }

        Observable.fromCallable { db.insertMangas(mangaToAdd).executeAsBlocking() }
            .onErrorResumeNext { Observable.empty() }
            .subscribeOn(Schedulers.io())
            .subscribe()
        mangaToAdd.forEach { db.insertManga(it).executeAsBlocking() }
    }

    /**
     * Move the given list of manga to categories.
     *
     * @param categories the selected categories.
     * @param mangas the list of manga to move.
     */
    fun moveMangasToCategories(categories: List<Category>, mangas: List<Manga>) {
        val mc = ArrayList<MangaCategory>()

        for (manga in mangas) {
            for (cat in categories) {
                mc.add(MangaCategory.create(manga, cat))
            }
        }

        db.setMangaCategories(mc, mangas)
    }

    fun migrateManga(prevManga: Manga, manga: Manga, replace: Boolean) {
        val source = sourceManager.get(manga.source) ?: return

        //state = state.copy(isReplacingManga = true)

        Observable.defer { source.fetchChapterList(manga) }
            .onErrorReturn { emptyList() }
            .doOnNext { migrateMangaInternal(source, it, prevManga, manga, replace) }
            .onErrorReturn { emptyList() }
            .subscribeOn(Schedulers.io())
            .observeOn(AndroidSchedulers.mainThread())
            //.doOnUnsubscribe { state = state.copy(isReplacingManga = false) }
            .subscribe()
    }

    fun hideShowTitle(mangas: List<Manga>, hide: Boolean) {
        mangas.forEach { it.hide_title = hide }
        db.inTransaction {
            mangas.forEach {
                db.updateMangaHideTitle(it).executeAsBlocking()
            }
        }
    }

    private fun migrateMangaInternal(source: Source, sourceChapters: List<SChapter>,
        prevManga: Manga, manga: Manga, replace: Boolean) {

        val flags = preferences.migrateFlags().getOrDefault()
        val migrateChapters = MigrationFlags.hasChapters(flags)
        val migrateCategories = MigrationFlags.hasCategories(flags)
        val migrateTracks = MigrationFlags.hasTracks(flags)

        db.inTransaction {
            // Update chapters read
            if (migrateChapters) {
                try {
                    syncChaptersWithSource(db, sourceChapters, manga, source)
                } catch (e: Exception) {
                    // Worst case, chapters won't be synced
                }

                val prevMangaChapters = db.getChapters(prevManga).executeAsBlocking()
                val maxChapterRead =
                    prevMangaChapters.filter { it.read }.maxBy { it.chapter_number }?.chapter_number
                if (maxChapterRead != null) {
                    val dbChapters = db.getChapters(manga).executeAsBlocking()
                    for (chapter in dbChapters) {
                        if (chapter.isRecognizedNumber && chapter.chapter_number <= maxChapterRead) {
                            chapter.read = true
                        }
                    }
                    db.insertChapters(dbChapters).executeAsBlocking()
                }
            }
            // Update categories
            if (migrateCategories) {
                val categories = db.getCategoriesForManga(prevManga).executeAsBlocking()
                val mangaCategories = categories.map { MangaCategory.create(manga, it) }
                db.setMangaCategories(mangaCategories, listOf(manga))
            }
            // Update track
            if (migrateTracks) {
                val tracks = db.getTracks(prevManga).executeAsBlocking()
                for (track in tracks) {
                    track.id = null
                    track.manga_id = manga.id!!
                }
                db.insertTracks(tracks).executeAsBlocking()
            }
            // Update favorite status
            if (replace) {
                prevManga.favorite = false
                db.updateMangaFavorite(prevManga).executeAsBlocking()
            }
            manga.favorite = true
            db.updateMangaFavorite(manga).executeAsBlocking()

            // SearchPresenter#networkToLocalManga may have updated the manga title, so ensure db gets updated title
            db.updateMangaTitle(manga).executeAsBlocking()
        }
    }

    /**
     * Update cover with local file.
     *
     * @param inputStream the new cover.
     * @param manga the manga edited.
     * @return true if the cover is updated, false otherwise
     */
    @Throws(IOException::class)
    fun editCoverWithStream(inputStream: InputStream, manga: Manga): Boolean {
        if (manga.source == LocalSource.ID) {
            LocalSource.updateCover(context, manga, inputStream)
            return true
        }

        if (manga.thumbnail_url != null && manga.favorite) {
            coverCache.copyToCache(manga.thumbnail_url!!, inputStream)
            return true
        }
        return false
    }

}<|MERGE_RESOLUTION|>--- conflicted
+++ resolved
@@ -241,7 +241,6 @@
      * @return an observable of the categories and its manga.
      */
     private fun getLibraryObservable(): Observable<Library> {
-<<<<<<< HEAD
         return Observable.combineLatest(getCategoriesObservable(), getLibraryMangasObservable()) { dbCategories, libraryManga ->
             val categories = if (libraryManga.containsKey(0)) arrayListOf(Category.createDefault()) + dbCategories
             else dbCategories
@@ -249,18 +248,6 @@
             this.categories = categories
             Library(categories, libraryManga)
         }
-=======
-        return Observable.combineLatest(getCategoriesObservable(), getLibraryMangasObservable()) {
-            dbCategories, libraryManga ->
-                val categories = if (libraryManga.containsKey(0))
-                    arrayListOf(Category.createDefault()) + dbCategories
-                else
-                    dbCategories
-
-                this.categories = categories
-                Library(categories, libraryManga)
-            }
->>>>>>> 83d5e458
     }
 
     /**
