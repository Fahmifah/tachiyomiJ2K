package eu.kanade.tachiyomi.ui.category

<<<<<<< HEAD
import android.view.*
=======
import android.view.LayoutInflater
import android.view.Menu
import android.view.MenuItem
import android.view.View
import android.view.ViewGroup
>>>>>>> 264e0436
import androidx.appcompat.app.AppCompatActivity
import androidx.appcompat.view.ActionMode
import androidx.recyclerview.widget.RecyclerView
import com.google.android.material.snackbar.Snackbar
<<<<<<< HEAD
import com.jakewharton.rxbinding.view.clicks
=======
>>>>>>> 264e0436
import eu.davidea.flexibleadapter.FlexibleAdapter
import eu.davidea.flexibleadapter.SelectableAdapter
import eu.davidea.flexibleadapter.helpers.UndoHelper
import eu.kanade.tachiyomi.R
import eu.kanade.tachiyomi.data.database.models.Category
import eu.kanade.tachiyomi.databinding.CategoriesControllerBinding
import eu.kanade.tachiyomi.ui.base.controller.NucleusController
import eu.kanade.tachiyomi.ui.main.offsetFabAppbarHeight
import eu.kanade.tachiyomi.util.system.toast
import kotlinx.coroutines.flow.launchIn
import kotlinx.coroutines.flow.onEach
import reactivecircus.flowbinding.android.view.clicks

/**
 * Controller to manage the categories for the users' library.
 */
class CategoryController :
    NucleusController<CategoriesControllerBinding, CategoryPresenter>(),
    ActionMode.Callback,
    FlexibleAdapter.OnItemClickListener,
    FlexibleAdapter.OnItemLongClickListener,
    CategoryAdapter.OnItemReleaseListener,
    CategoryCreateDialog.Listener,
    CategoryRenameDialog.Listener,
    UndoHelper.OnActionListener {

    /**
     * Object used to show ActionMode toolbar.
     */
    private var actionMode: ActionMode? = null

    /**
     * Adapter containing category items.
     */
    private var adapter: CategoryAdapter? = null

    /**
     * Undo helper used for restoring a deleted category.
     */
    private var undoHelper: UndoHelper? = null

    /**
     * Creates the presenter for this controller. Not to be manually called.
     */
    override fun createPresenter() = CategoryPresenter()

    /**
     * Returns the toolbar title to show when this controller is attached.
     */
    override fun getTitle(): String? {
        return resources?.getString(R.string.action_edit_categories)
    }

    /**
     * Returns the view of this controller.
     *
     * @param inflater The layout inflater to create the view from XML.
     * @param container The parent view for this one.
     */
    override fun inflateView(inflater: LayoutInflater, container: ViewGroup): View {
        binding = CategoriesControllerBinding.inflate(inflater)
        return binding.root
    }

    /**
     * Called after view inflation. Used to initialize the view.
     *
     * @param view The view of this controller.
     */
    override fun onViewCreated(view: View) {
        super.onViewCreated(view)

        adapter = CategoryAdapter(this@CategoryController)
<<<<<<< HEAD
        recycler.layoutManager = androidx.recyclerview.widget.LinearLayoutManager(view.context)
        recycler.setHasFixedSize(true)
        recycler.adapter = adapter
=======
        binding.recycler.layoutManager = LinearLayoutManager(view.context)
        binding.recycler.setHasFixedSize(true)
        binding.recycler.adapter = adapter
>>>>>>> 264e0436
        adapter?.isHandleDragEnabled = true
        adapter?.isPermanentDelete = false

        binding.fab.clicks()
            .onEach {
                CategoryCreateDialog(this@CategoryController).showDialog(router, null)
            }
            .launchIn(scope)

        binding.fab.offsetFabAppbarHeight(activity!!)
    }

    /**
     * Called when the view is being destroyed. Used to release references and remove callbacks.
     *
     * @param view The view of this controller.
     */
    override fun onDestroyView(view: View) {
        // Manually call callback to delete categories if required
        undoHelper?.onDeleteConfirmed(Snackbar.Callback.DISMISS_EVENT_MANUAL)
        undoHelper = null
        actionMode = null
        adapter = null
        super.onDestroyView(view)
    }

    /**
     * Called from the presenter when the categories are updated.
     *
     * @param categories The new list of categories to display.
     */
    fun setCategories(categories: List<CategoryItem>) {
        actionMode?.finish()
        adapter?.updateDataSet(categories)
        if (categories.isNotEmpty()) {
            binding.emptyView.hide()
            val selected = categories.filter { it.isSelected }
            if (selected.isNotEmpty()) {
                selected.forEach { onItemLongClick(categories.indexOf(it)) }
            }
        } else {
            binding.emptyView.show(R.string.information_empty_category)
        }
    }

    /**
     * Called when action mode is first created. The menu supplied will be used to generate action
     * buttons for the action mode.
     *
     * @param mode ActionMode being created.
     * @param menu Menu used to populate action buttons.
     * @return true if the action mode should be created, false if entering this mode should be
     *              aborted.
     */
    override fun onCreateActionMode(mode: ActionMode, menu: Menu): Boolean {
        // Inflate menu.
        mode.menuInflater.inflate(R.menu.category_selection, menu)
        // Enable adapter multi selection.
        adapter?.mode = SelectableAdapter.Mode.MULTI
        return true
    }

    /**
     * Called to refresh an action mode's action menu whenever it is invalidated.
     *
     * @param mode ActionMode being prepared.
     * @param menu Menu used to populate action buttons.
     * @return true if the menu or action mode was updated, false otherwise.
     */
    override fun onPrepareActionMode(mode: ActionMode, menu: Menu): Boolean {
        val adapter = adapter ?: return false
        val count = adapter.selectedItemCount
        mode.title = count.toString()

        // Show edit button only when one item is selected
        val editItem = mode.menu.findItem(R.id.action_edit)
        editItem.isVisible = count == 1
        return true
    }

    /**
     * Called to report a user click on an action button.
     *
     * @param mode The current ActionMode.
     * @param item The item that was clicked.
     * @return true if this callback handled the event, false if the standard MenuItem invocation
     *              should continue.
     */
    override fun onActionItemClicked(mode: ActionMode, item: MenuItem): Boolean {
        val adapter = adapter ?: return false

        when (item.itemId) {
            R.id.action_delete -> {
                undoHelper = UndoHelper(adapter, this)
                undoHelper?.start(
                    adapter.selectedPositions, view!!,
                    R.string.snack_categories_deleted, R.string.action_undo, 3000
                )

                mode.finish()
            }
            R.id.action_edit -> {
                // Edit selected category
                if (adapter.selectedItemCount == 1) {
                    val position = adapter.selectedPositions.first()
                    val category = adapter.getItem(position)?.category
                    if (category != null) {
                        editCategory(category)
                    }
                }
            }
            else -> return false
        }
        return true
    }

    /**
     * Called when an action mode is about to be exited and destroyed.
     *
     * @param mode The current ActionMode being destroyed.
     */
    override fun onDestroyActionMode(mode: ActionMode) {
        // Reset adapter to single selection
        adapter?.mode = SelectableAdapter.Mode.IDLE
        adapter?.clearSelection()
        actionMode = null
    }

    /**
     * Called when an item in the list is clicked.
     *
     * @param position The position of the clicked item.
     * @return true if this click should enable selection mode.
     */
    override fun onItemClick(view: View, position: Int): Boolean {
        // Check if action mode is initialized and selected item exist.
<<<<<<< HEAD
        if (actionMode != null && position != androidx.recyclerview.widget.RecyclerView.NO_POSITION) {
=======
        return if (actionMode != null && position != RecyclerView.NO_POSITION) {
>>>>>>> 264e0436
            toggleSelection(position)
            true
        } else {
            false
        }
    }

    /**
     * Called when an item in the list is long clicked.
     *
     * @param position The position of the clicked item.
     */
    override fun onItemLongClick(position: Int) {
        val activity = activity as? AppCompatActivity ?: return

        // Check if action mode is initialized.
        if (actionMode == null) {
            // Initialize action mode
            actionMode = activity.startSupportActionMode(this)
        }

        // Set item as selected
        toggleSelection(position)
    }

    /**
     * Toggle the selection state of an item.
     * If the item was the last one in the selection and is unselected, the ActionMode is finished.
     *
     * @param position The position of the item to toggle.
     */
    private fun toggleSelection(position: Int) {
        val adapter = adapter ?: return

        // Mark the position selected
        adapter.toggleSelection(position)

        if (adapter.selectedItemCount == 0) {
            actionMode?.finish()
        } else {
            actionMode?.invalidate()
        }
    }

    /**
     * Called when an item is released from a drag.
     *
     * @param position The position of the released item.
     */
    override fun onItemReleased(position: Int) {
        val adapter = adapter ?: return
        val categories = (0 until adapter.itemCount).mapNotNull { adapter.getItem(it)?.category }
        presenter.reorderCategories(categories)
    }

    /**
     * Called when the undo action is clicked in the snackbar.
     *
     * @param action The action performed.
     */
    override fun onActionCanceled(action: Int, positions: MutableList<Int>?) {
        adapter?.restoreDeletedItems()
        undoHelper = null
    }

    /**
     * Called when the time to restore the items expires.
     *
     * @param action The action performed.
     * @param event The event that triggered the action
     */
    override fun onActionConfirmed(action: Int, event: Int) {
        val adapter = adapter ?: return
        presenter.deleteCategories(adapter.deletedItems.map { it.category })
        undoHelper = null
    }

    /**
     * Show a dialog to let the user change the category name.
     *
     * @param category The category to be edited.
     */
    private fun editCategory(category: Category) {
        CategoryRenameDialog(this, category).showDialog(router)
    }

    /**
     * Renames the given category with the given name.
     *
     * @param category The category to rename.
     * @param name The new name of the category.
     */
    override fun renameCategory(category: Category, name: String) {
        presenter.renameCategory(category, name)
    }

    /**
     * Creates a new category with the given name.
     *
     * @param name The name of the new category.
     */
    override fun createCategory(name: String) {
        presenter.createCategory(name)
    }

    /**
     * Called from the presenter when a category with the given name already exists.
     */
    fun onCategoryExistsError() {
        activity?.toast(R.string.error_category_exists)
    }
}<|MERGE_RESOLUTION|>--- conflicted
+++ resolved
@@ -1,22 +1,15 @@
 package eu.kanade.tachiyomi.ui.category
 
-<<<<<<< HEAD
-import android.view.*
-=======
 import android.view.LayoutInflater
 import android.view.Menu
 import android.view.MenuItem
 import android.view.View
 import android.view.ViewGroup
->>>>>>> 264e0436
 import androidx.appcompat.app.AppCompatActivity
 import androidx.appcompat.view.ActionMode
+import androidx.recyclerview.widget.LinearLayoutManager
 import androidx.recyclerview.widget.RecyclerView
 import com.google.android.material.snackbar.Snackbar
-<<<<<<< HEAD
-import com.jakewharton.rxbinding.view.clicks
-=======
->>>>>>> 264e0436
 import eu.davidea.flexibleadapter.FlexibleAdapter
 import eu.davidea.flexibleadapter.SelectableAdapter
 import eu.davidea.flexibleadapter.helpers.UndoHelper
@@ -90,15 +83,9 @@
         super.onViewCreated(view)
 
         adapter = CategoryAdapter(this@CategoryController)
-<<<<<<< HEAD
-        recycler.layoutManager = androidx.recyclerview.widget.LinearLayoutManager(view.context)
-        recycler.setHasFixedSize(true)
-        recycler.adapter = adapter
-=======
         binding.recycler.layoutManager = LinearLayoutManager(view.context)
         binding.recycler.setHasFixedSize(true)
         binding.recycler.adapter = adapter
->>>>>>> 264e0436
         adapter?.isHandleDragEnabled = true
         adapter?.isPermanentDelete = false
 
@@ -235,11 +222,7 @@
      */
     override fun onItemClick(view: View, position: Int): Boolean {
         // Check if action mode is initialized and selected item exist.
-<<<<<<< HEAD
-        if (actionMode != null && position != androidx.recyclerview.widget.RecyclerView.NO_POSITION) {
-=======
         return if (actionMode != null && position != RecyclerView.NO_POSITION) {
->>>>>>> 264e0436
             toggleSelection(position)
             true
         } else {
