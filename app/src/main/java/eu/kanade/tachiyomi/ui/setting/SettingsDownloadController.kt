package eu.kanade.tachiyomi.ui.setting

import android.app.Activity
import android.app.Dialog
import android.content.ActivityNotFoundException
import android.content.Intent
import android.net.Uri
import android.os.Bundle
import android.os.Environment
import androidx.core.content.ContextCompat
import androidx.preference.PreferenceScreen
import com.afollestad.materialdialogs.MaterialDialog
import com.hippo.unifile.UniFile
import eu.kanade.tachiyomi.R
import eu.kanade.tachiyomi.data.database.DatabaseHelper
import eu.kanade.tachiyomi.data.preference.PreferencesHelper
import eu.kanade.tachiyomi.data.preference.getOrDefault
import eu.kanade.tachiyomi.ui.base.controller.DialogController
import eu.kanade.tachiyomi.util.getFilePicker
import uy.kohesive.injekt.Injekt
import uy.kohesive.injekt.api.get
import uy.kohesive.injekt.injectLazy
import java.io.File
import eu.kanade.tachiyomi.data.preference.PreferenceKeys as Keys

class SettingsDownloadController : SettingsController() {

    private val db: DatabaseHelper by injectLazy()

    override fun setupPreferenceScreen(screen: PreferenceScreen) = with(screen) {
        titleRes = R.string.pref_category_downloads

        preference {
            key = Keys.downloadsDirectory
            titleRes = R.string.pref_download_directory
            onClick {
                val ctrl = DownloadDirectoriesDialog()
                ctrl.targetController = this@SettingsDownloadController
                ctrl.showDialog(router)
            }

            preferences.downloadsDirectory().asObservable()
                    .subscribeUntilDestroy { path ->
                        val dir = UniFile.fromUri(context, Uri.parse(path))
                        summary = dir.filePath ?: path
                    }
        }
        switchPreference {
            key = Keys.downloadOnlyOverWifi
            titleRes = R.string.pref_download_only_over_wifi
            defaultValue = true
        }
        preferenceCategory {
            titleRes = R.string.pref_remove_after_read

            switchPreference {
                key = Keys.removeAfterMarkedAsRead
                titleRes = R.string.pref_remove_after_marked_as_read
                defaultValue = false
            }
            intListPreference {
                key = Keys.removeAfterReadSlots
                titleRes = R.string.pref_remove_after_read
                entriesRes = arrayOf(R.string.disabled, R.string.last_read_chapter,
                        R.string.second_to_last, R.string.third_to_last, R.string.fourth_to_last,
                        R.string.fifth_to_last)
                entryValues = arrayOf("-1", "0", "1", "2", "3", "4")
                defaultValue = "-1"
                summary = "%s"
            }
        }

        val dbCategories = db.getCategories().executeAsBlocking()

        preferenceCategory {
            titleRes = R.string.pref_download_new

            switchPreference {
                key = Keys.downloadNew
                titleRes = R.string.pref_download_new
                defaultValue = false
            }
            multiSelectListPreference {
                key = Keys.downloadNewCategories
                titleRes = R.string.pref_download_new_categories
                entries = dbCategories.map { it.name }.toTypedArray()
                entryValues = dbCategories.map { it.id.toString() }.toTypedArray()

                preferences.downloadNew().asObservable()
                        .subscribeUntilDestroy { isVisible = it }

                preferences.downloadNewCategories().asObservable()
                        .subscribeUntilDestroy {
                            val selectedCategories = it
                                    .mapNotNull { id -> dbCategories.find { it.id == id.toInt() } }
                                    .sortedBy { it.order }

                            summary = if (selectedCategories.isEmpty())
                                resources?.getString(R.string.all)
                            else
                                selectedCategories.joinToString { it.name }
                        }
            }
        }
    }

    override fun onActivityResult(requestCode: Int, resultCode: Int, data: Intent?) {
        when (requestCode) {
<<<<<<< HEAD
            DOWNLOAD_DIR_PRE_L -> if (data != null && resultCode == Activity.RESULT_OK) {
                val uri = Uri.fromFile(File(data.data?.path))
                preferences.downloadsDirectory().set(uri?.toString() ?: "")
            }
            DOWNLOAD_DIR_L -> if (data != null && resultCode == Activity.RESULT_OK) {
=======
            DOWNLOAD_DIR -> if (data != null && resultCode == Activity.RESULT_OK) {
>>>>>>> 83d5e458
                val context = applicationContext ?: return
                val uri = data.data
                val flags = Intent.FLAG_GRANT_READ_URI_PERMISSION or
                        Intent.FLAG_GRANT_WRITE_URI_PERMISSION

<<<<<<< HEAD
                @Suppress("NewApi")
                if (uri != null)
                    context.contentResolver.takePersistableUriPermission(uri, flags)
=======
                if (uri != null) {
                    @Suppress("NewApi")
                    context.contentResolver.takePersistableUriPermission(uri, flags)
                }
>>>>>>> 83d5e458

                val file = UniFile.fromUri(context, uri)
                preferences.downloadsDirectory().set(file.uri.toString())
            }
        }
    }

    fun predefinedDirectorySelected(selectedDir: String) {
        val path = Uri.fromFile(File(selectedDir))
        preferences.downloadsDirectory().set(path.toString())
    }

    fun customDirectorySelected(currentDir: String) {
        val intent = Intent(Intent.ACTION_OPEN_DOCUMENT_TREE)
        try {
            startActivityForResult(intent, DOWNLOAD_DIR)
        } catch (e: ActivityNotFoundException) {
            startActivityForResult(preferences.context.getFilePicker(currentDir), DOWNLOAD_DIR)
        }
    }

    class DownloadDirectoriesDialog : DialogController() {

        private val preferences: PreferencesHelper = Injekt.get()

        override fun onCreateDialog(savedViewState: Bundle?): Dialog {
            val activity = activity!!
            val currentDir = preferences.downloadsDirectory().getOrDefault()
            val externalDirs = getExternalDirs() + File(activity.getString(R.string.custom_dir))
            val selectedIndex = externalDirs.map(File::toString).indexOfFirst { it in currentDir }

            return MaterialDialog.Builder(activity)
                    .items(externalDirs)
                    .itemsCallbackSingleChoice(selectedIndex) { _, _, which, text ->
                        val target = targetController as? SettingsDownloadController
                        if (which == externalDirs.lastIndex) {
                            target?.customDirectorySelected(currentDir)
                        } else {
                            target?.predefinedDirectorySelected(text.toString())
                        }
                        true
                    }
                    .build()
        }

        private fun getExternalDirs(): List<File> {
            val defaultDir = Environment.getExternalStorageDirectory().absolutePath +
                    File.separator + resources?.getString(R.string.app_name) +
                    File.separator + "downloads"

            return mutableListOf(File(defaultDir)) +
                    ContextCompat.getExternalFilesDirs(activity!!, "").filterNotNull()
        }
    }

    private companion object {
        const val DOWNLOAD_DIR = 104
    }
}<|MERGE_RESOLUTION|>--- conflicted
+++ resolved
@@ -106,30 +106,16 @@
 
     override fun onActivityResult(requestCode: Int, resultCode: Int, data: Intent?) {
         when (requestCode) {
-<<<<<<< HEAD
-            DOWNLOAD_DIR_PRE_L -> if (data != null && resultCode == Activity.RESULT_OK) {
-                val uri = Uri.fromFile(File(data.data?.path))
-                preferences.downloadsDirectory().set(uri?.toString() ?: "")
-            }
-            DOWNLOAD_DIR_L -> if (data != null && resultCode == Activity.RESULT_OK) {
-=======
             DOWNLOAD_DIR -> if (data != null && resultCode == Activity.RESULT_OK) {
->>>>>>> 83d5e458
                 val context = applicationContext ?: return
                 val uri = data.data
                 val flags = Intent.FLAG_GRANT_READ_URI_PERMISSION or
                         Intent.FLAG_GRANT_WRITE_URI_PERMISSION
 
-<<<<<<< HEAD
-                @Suppress("NewApi")
-                if (uri != null)
-                    context.contentResolver.takePersistableUriPermission(uri, flags)
-=======
                 if (uri != null) {
                     @Suppress("NewApi")
                     context.contentResolver.takePersistableUriPermission(uri, flags)
                 }
->>>>>>> 83d5e458
 
                 val file = UniFile.fromUri(context, uri)
                 preferences.downloadsDirectory().set(file.uri.toString())
