<<<<<<< HEAD
package eu.kanade.tachiyomi.ui.library

import android.app.Activity
import android.content.Intent
import android.content.res.Configuration
import android.graphics.Color
import android.os.Bundle
import android.support.design.widget.TabLayout
import android.support.v4.graphics.drawable.DrawableCompat
import android.support.v4.widget.DrawerLayout
import android.support.v7.app.AppCompatActivity
import android.support.v7.view.ActionMode
import android.support.v7.widget.SearchView
import android.view.*
import com.afollestad.materialdialogs.MaterialDialog
import com.bluelinelabs.conductor.ControllerChangeHandler
import com.bluelinelabs.conductor.ControllerChangeType
import com.f2prateek.rx.preferences.Preference
import com.jakewharton.rxbinding.support.v4.view.pageSelections
import com.jakewharton.rxbinding.support.v7.widget.queryTextChanges
import com.jakewharton.rxrelay.BehaviorRelay
import com.jakewharton.rxrelay.PublishRelay
import eu.kanade.tachiyomi.R
import eu.kanade.tachiyomi.data.database.models.Category
import eu.kanade.tachiyomi.data.database.models.Manga
import eu.kanade.tachiyomi.data.library.LibraryUpdateService
import eu.kanade.tachiyomi.data.preference.PreferencesHelper
import eu.kanade.tachiyomi.data.preference.getOrDefault
import eu.kanade.tachiyomi.ui.base.controller.NucleusController
import eu.kanade.tachiyomi.ui.base.controller.SecondaryDrawerController
import eu.kanade.tachiyomi.ui.base.controller.TabbedController
import eu.kanade.tachiyomi.ui.base.controller.withFadeTransaction
import eu.kanade.tachiyomi.ui.category.CategoryController
import eu.kanade.tachiyomi.ui.main.MainActivity
import eu.kanade.tachiyomi.ui.manga.MangaController
import eu.kanade.tachiyomi.ui.migration.MigrationController
import eu.kanade.tachiyomi.util.inflate
import eu.kanade.tachiyomi.util.toast
import exh.favorites.FavoritesIntroDialog
import exh.favorites.FavoritesSyncStatus
import exh.metadata.loadAllMetadata
import exh.metadata.models.SearchableGalleryMetadata
import io.realm.Realm
import io.realm.RealmResults
import kotlinx.android.synthetic.main.library_controller.*
import kotlinx.android.synthetic.main.main_activity.*
import rx.Subscription
import rx.android.schedulers.AndroidSchedulers
import timber.log.Timber
import uy.kohesive.injekt.Injekt
import uy.kohesive.injekt.api.get
import java.io.IOException
import java.util.concurrent.TimeUnit
import kotlin.reflect.KClass


class LibraryController(
        bundle: Bundle? = null,
        private val preferences: PreferencesHelper = Injekt.get()
) : NucleusController<LibraryPresenter>(bundle),
        TabbedController,
        SecondaryDrawerController,
        ActionMode.Callback,
        ChangeMangaCategoriesDialog.Listener,
        DeleteLibraryMangasDialog.Listener {

    /**
     * Position of the active category.
     */
    var activeCategory: Int = preferences.lastUsedCategory().getOrDefault()
        private set

    /**
     * Action mode for selections.
     */
    private var actionMode: ActionMode? = null

    /**
     * Library search query.
     */
    private var query = ""

    /**
     * Currently selected mangas.
     */
    val selectedMangas = mutableListOf<Manga>()

    private var selectedCoverManga: Manga? = null

    /**
     * Relay to notify the UI of selection updates.
     */
    val selectionRelay: PublishRelay<LibrarySelectionEvent> = PublishRelay.create()

    /**
     * Relay to notify search query changes.
     */
    val searchRelay: BehaviorRelay<String> = BehaviorRelay.create()

    /**
     * Relay to notify the library's viewpager for updates.
     */
    val libraryMangaRelay: BehaviorRelay<LibraryMangaEvent> = BehaviorRelay.create()

    /**
     * Number of manga per row in grid mode.
     */
    var mangaPerRow = 0
        private set

    /**
     * Adapter of the view pager.
     */
    private var adapter: LibraryAdapter? = null

    /**
     * Navigation view containing filter/sort/display items.
     */
    private var navView: LibraryNavigationView? = null

    /**
     * Drawer listener to allow swipe only for closing the drawer.
     */
    private var drawerListener: DrawerLayout.DrawerListener? = null

    private var tabsVisibilityRelay: BehaviorRelay<Boolean> = BehaviorRelay.create(false)

    private var tabsVisibilitySubscription: Subscription? = null

    private var searchViewSubscription: Subscription? = null

    // --> EH
    //Cached realm
    var realm: Realm? = null
    //Cached metadata
    var meta: Map<KClass<out SearchableGalleryMetadata>, RealmResults<out SearchableGalleryMetadata>>? = null
    //Sync dialog
    private var favSyncDialog: MaterialDialog? = null
    //Old sync status
    private var oldSyncStatus: FavoritesSyncStatus? = null
    //Favorites
    private var favoritesSyncSubscription: Subscription? = null
    // <-- EH

    init {
        setHasOptionsMenu(true)
        retainViewMode = RetainViewMode.RETAIN_DETACH
    }

    override fun getTitle(): String? {
        return resources?.getString(R.string.label_library)
    }

    override fun createPresenter(): LibraryPresenter {
        return LibraryPresenter()
    }

    override fun inflateView(inflater: LayoutInflater, container: ViewGroup): View {
        return inflater.inflate(R.layout.library_controller, container, false)
    }

    // --> EH
    override fun onCreateView(inflater: LayoutInflater, container: ViewGroup, savedViewState: Bundle?): View {
        //Load realm
        realm = Realm.getDefaultInstance()?.apply {
            meta = loadAllMetadata()
        }
        return super.onCreateView(inflater, container, savedViewState)
    }
    // <-- EH

    override fun onViewCreated(view: View) {
        super.onViewCreated(view)

        adapter = LibraryAdapter(this)
        library_pager.adapter = adapter
        library_pager.pageSelections().skip(1).subscribeUntilDestroy {
            preferences.lastUsedCategory().set(it)
            activeCategory = it
        }

        getColumnsPreferenceForCurrentOrientation().asObservable()
                .doOnNext { mangaPerRow = it }
                .skip(1)
                // Set again the adapter to recalculate the covers height
                .subscribeUntilDestroy { reattachAdapter() }

        if (selectedMangas.isNotEmpty()) {
            createActionModeIfNeeded()
        }
    }

    override fun onChangeStarted(handler: ControllerChangeHandler, type: ControllerChangeType) {
        super.onChangeStarted(handler, type)
        if (type.isEnter) {
            activity?.tabs?.setupWithViewPager(library_pager)
            presenter.subscribeLibrary()
        }
    }

    override fun onDestroyView(view: View) {
        adapter?.onDestroy()
        adapter = null
        actionMode = null
        tabsVisibilitySubscription?.unsubscribe()
        tabsVisibilitySubscription = null
        super.onDestroyView(view)

        // --> EH
        //Clean up realm
        realm?.close()
        meta = null
        // <-- EH
    }

    override fun createSecondaryDrawer(drawer: DrawerLayout): ViewGroup {
        val view = drawer.inflate(R.layout.library_drawer) as LibraryNavigationView
        navView = view
        drawer.setDrawerLockMode(DrawerLayout.LOCK_MODE_UNLOCKED, Gravity.END)

        navView?.onGroupClicked = { group ->
            when (group) {
                is LibraryNavigationView.FilterGroup -> onFilterChanged()
                is LibraryNavigationView.SortGroup -> onSortChanged()
                is LibraryNavigationView.DisplayGroup -> reattachAdapter()
                is LibraryNavigationView.BadgeGroup -> onDownloadBadgeChanged()
            }
        }

        return view
    }

    override fun cleanupSecondaryDrawer(drawer: DrawerLayout) {
        navView = null
    }

    override fun configureTabs(tabs: TabLayout) {
        with(tabs) {
            tabGravity = TabLayout.GRAVITY_CENTER
            tabMode = TabLayout.MODE_SCROLLABLE
        }
        tabsVisibilitySubscription?.unsubscribe()
        tabsVisibilitySubscription = tabsVisibilityRelay.subscribe { visible ->
            val tabAnimator = (activity as? MainActivity)?.tabAnimator
            if (visible) {
                tabAnimator?.expand()
            } else {
                tabAnimator?.collapse()
            }
        }
    }

    override fun cleanupTabs(tabs: TabLayout) {
        tabsVisibilitySubscription?.unsubscribe()
        tabsVisibilitySubscription = null
    }

    fun onNextLibraryUpdate(categories: List<Category>, mangaMap: Map<Int, List<LibraryItem>>) {
        val view = view ?: return
        val adapter = adapter ?: return

        // Show empty view if needed
        if (mangaMap.isNotEmpty()) {
            empty_view.hide()
        } else {
            empty_view.show(R.drawable.ic_book_black_128dp, R.string.information_empty_library)
        }

        // Get the current active category.
        val activeCat = if (adapter.categories.isNotEmpty())
            library_pager.currentItem
        else
            activeCategory

        // Set the categories
        adapter.categories = categories

        // Restore active category.
        library_pager.setCurrentItem(activeCat, false)

        tabsVisibilityRelay.call(categories.size > 1)

        // Delay the scroll position to allow the view to be properly measured.
        view.post {
            if (isAttached) {
                activity?.tabs?.setScrollPosition(library_pager.currentItem, 0f, true)
            }
        }

        // Send the manga map to child fragments after the adapter is updated.
        libraryMangaRelay.call(LibraryMangaEvent(mangaMap))
    }

    /**
     * Returns a preference for the number of manga per row based on the current orientation.
     *
     * @return the preference.
     */
    private fun getColumnsPreferenceForCurrentOrientation(): Preference<Int> {
        return if (resources?.configuration?.orientation == Configuration.ORIENTATION_PORTRAIT)
            preferences.portraitColumns()
        else
            preferences.landscapeColumns()
    }

    /**
     * Called when a filter is changed.
     */
    private fun onFilterChanged() {
        presenter.requestFilterUpdate()
        activity?.invalidateOptionsMenu()
    }

    private fun onDownloadBadgeChanged() {
        presenter.requestDownloadBadgesUpdate()
    }

    /**
     * Called when the sorting mode is changed.
     */
    private fun onSortChanged() {
        presenter.requestSortUpdate()
    }

    /**
     * Reattaches the adapter to the view pager to recreate fragments
     */
    private fun reattachAdapter() {
        val adapter = adapter ?: return

        val position = library_pager.currentItem

        adapter.recycle = false
        library_pager.adapter = adapter
        library_pager.currentItem = position
        adapter.recycle = true
    }

    /**
     * Creates the action mode if it's not created already.
     */
    fun createActionModeIfNeeded() {
        if (actionMode == null) {
            actionMode = (activity as AppCompatActivity).startSupportActionMode(this)
        }
    }

    /**
     * Destroys the action mode.
     */
    fun destroyActionModeIfNeeded() {
        actionMode?.finish()
    }

    override fun onCreateOptionsMenu(menu: Menu, inflater: MenuInflater) {
        inflater.inflate(R.menu.library, menu)

        val searchItem = menu.findItem(R.id.action_search)
        val searchView = searchItem.actionView as SearchView

        if (!query.isEmpty()) {
            searchItem.expandActionView()
            searchView.setQuery(query, true)
            searchView.clearFocus()
        }

        // Mutate the filter icon because it needs to be tinted and the resource is shared.
        menu.findItem(R.id.action_filter).icon.mutate()

        searchViewSubscription?.unsubscribe()
        searchViewSubscription = searchView.queryTextChanges()
                // Ignore events if this controller isn't at the top
                .filter { router.backstack.lastOrNull()?.controller() == this }
                .subscribeUntilDestroy {
                    query = it.toString()
                    searchRelay.call(query)
                }

        searchItem.fixExpand()
    }

    override fun onPrepareOptionsMenu(menu: Menu) {
        val navView = navView ?: return

        val filterItem = menu.findItem(R.id.action_filter)

        // Tint icon if there's a filter active
        val filterColor = if (navView.hasActiveFilters()) Color.rgb(255, 238, 7) else Color.WHITE
        DrawableCompat.setTint(filterItem.icon, filterColor)
    }

    override fun onOptionsItemSelected(item: MenuItem): Boolean {
        when (item.itemId) {
            R.id.action_filter -> {
                navView?.let { activity?.drawer?.openDrawer(Gravity.END) }
            }
            R.id.action_update_library -> {
                activity?.let { LibraryUpdateService.start(it) }
            }
            R.id.action_edit_categories -> {
                router.pushController(CategoryController().withFadeTransaction())
            }
            R.id.action_source_migration -> {
                router.pushController(MigrationController().withFadeTransaction())
            }
            // --> EXH
            R.id.action_sync_favorites -> {
                if(preferences.eh_showSyncIntro().getOrDefault())
                    activity?.let { FavoritesIntroDialog().show(it) }
                else
                    presenter.favoritesSync.runSync()
            }
            // <-- EXH
            else -> return super.onOptionsItemSelected(item)
        }

        return true
    }

    /**
     * Invalidates the action mode, forcing it to refresh its content.
     */
    fun invalidateActionMode() {
        actionMode?.invalidate()
    }

    override fun onCreateActionMode(mode: ActionMode, menu: Menu): Boolean {
        mode.menuInflater.inflate(R.menu.library_selection, menu)
        return true
    }

    override fun onPrepareActionMode(mode: ActionMode, menu: Menu): Boolean {
        val count = selectedMangas.size
        if (count == 0) {
            // Destroy action mode if there are no items selected.
            destroyActionModeIfNeeded()
        } else {
            mode.title = resources?.getString(R.string.label_selected, count)
            menu.findItem(R.id.action_edit_cover)?.isVisible = count == 1
        }
        return false
    }

    override fun onActionItemClicked(mode: ActionMode, item: MenuItem): Boolean {
        when (item.itemId) {
            R.id.action_edit_cover -> {
                changeSelectedCover()
                destroyActionModeIfNeeded()
            }
            R.id.action_move_to_category -> showChangeMangaCategoriesDialog()
            R.id.action_delete -> showDeleteMangaDialog()
            else -> return false
        }
        return true
    }

    override fun onDestroyActionMode(mode: ActionMode?) {
        // Clear all the manga selections and notify child views.
        selectedMangas.clear()
        selectionRelay.call(LibrarySelectionEvent.Cleared())
        actionMode = null
    }

    fun openManga(manga: Manga) {
        // Notify the presenter a manga is being opened.
        presenter.onOpenManga()

        router.pushController(MangaController(manga).withFadeTransaction())
    }

    /**
     * Sets the selection for a given manga.
     *
     * @param manga the manga whose selection has changed.
     * @param selected whether it's now selected or not.
     */
    fun setSelection(manga: Manga, selected: Boolean) {
        if (selected) {
            selectedMangas.add(manga)
            selectionRelay.call(LibrarySelectionEvent.Selected(manga))
        } else {
            selectedMangas.remove(manga)
            selectionRelay.call(LibrarySelectionEvent.Unselected(manga))
        }
    }

    /**
     * Move the selected manga to a list of categories.
     */
    private fun showChangeMangaCategoriesDialog() {
        // Create a copy of selected manga
        val mangas = selectedMangas.toList()

        // Hide the default category because it has a different behavior than the ones from db.
        val categories = presenter.categories.filter { it.id != 0 }

        // Get indexes of the common categories to preselect.
        val commonCategoriesIndexes = presenter.getCommonCategories(mangas)
                .map { categories.indexOf(it) }
                .toTypedArray()

        ChangeMangaCategoriesDialog(this, mangas, categories, commonCategoriesIndexes)
                .showDialog(router)
    }

    private fun showDeleteMangaDialog() {
        DeleteLibraryMangasDialog(this, selectedMangas.toList()).showDialog(router)
    }

    override fun updateCategoriesForMangas(mangas: List<Manga>, categories: List<Category>) {
        presenter.moveMangasToCategories(categories, mangas)
        destroyActionModeIfNeeded()
    }

    override fun deleteMangasFromLibrary(mangas: List<Manga>, deleteChapters: Boolean) {
        presenter.removeMangaFromLibrary(mangas, deleteChapters)
        destroyActionModeIfNeeded()
    }

    /**
     * Changes the cover for the selected manga.
     */
    private fun changeSelectedCover() {
        val manga = selectedMangas.firstOrNull() ?: return
        selectedCoverManga = manga

        if (manga.favorite) {
            val intent = Intent(Intent.ACTION_GET_CONTENT)
            intent.type = "image/*"
            startActivityForResult(Intent.createChooser(intent,
                    resources?.getString(R.string.file_select_cover)), REQUEST_IMAGE_OPEN)
        } else {
            activity?.toast(R.string.notification_first_add_to_library)
        }
    }

    override fun onAttach(view: View) {
        super.onAttach(view)

        // --> EXH
        cleanupSyncState()
        favoritesSyncSubscription =
                presenter.favoritesSync.status
                        .sample(100, TimeUnit.MILLISECONDS)
                        .observeOn(AndroidSchedulers.mainThread())
                        .subscribe {
                    updateSyncStatus(it)
        }
        // <-- EXH
    }

    override fun onDetach(view: View) {
        super.onDetach(view)

        //EXH
        cleanupSyncState()
    }

    // --> EXH
    private fun cleanupSyncState() {
        favoritesSyncSubscription?.unsubscribe()
        favoritesSyncSubscription = null
        //Close sync status
        favSyncDialog?.dismiss()
        favSyncDialog = null
        oldSyncStatus = null
        //Clear flags
        releaseSyncLocks()
    }

    private fun buildDialog() = activity?.let {
        MaterialDialog.Builder(it)
    }

    private fun showSyncProgressDialog() {
        favSyncDialog?.dismiss()
        favSyncDialog = buildDialog()
                ?.title("Favorites syncing")
                ?.cancelable(false)
                ?.progress(true, 0)
                ?.show()
    }

    private fun takeSyncLocks() {
        activity?.window?.addFlags(WindowManager.LayoutParams.FLAG_KEEP_SCREEN_ON)
    }

    private fun releaseSyncLocks() {
        activity?.window?.clearFlags(WindowManager.LayoutParams.FLAG_KEEP_SCREEN_ON)
    }

    private fun updateSyncStatus(status: FavoritesSyncStatus) {
        when(status) {
            is FavoritesSyncStatus.Idle -> {
                releaseSyncLocks()

                favSyncDialog?.dismiss()
                favSyncDialog = null
            }
            is FavoritesSyncStatus.Error -> {
                releaseSyncLocks()

                favSyncDialog?.dismiss()
                favSyncDialog = buildDialog()
                        ?.title("Favorites sync error")
                        ?.content("An error occurred during the sync process: ${status.message}")
                        ?.cancelable(false)
                        ?.positiveText("Ok")
                        ?.onPositive { _, _ ->
                            presenter.favoritesSync.status.onNext(FavoritesSyncStatus.Idle())
                        }
                        ?.show()
            }
            is FavoritesSyncStatus.CompleteWithErrors -> {
                releaseSyncLocks()

                favSyncDialog?.dismiss()
                favSyncDialog = buildDialog()
                        ?.title("Favorites sync complete with errors")
                        ?.content("Errors occurred during the sync process that were ignored:\n${status.message}")
                        ?.cancelable(false)
                        ?.positiveText("Ok")
                        ?.onPositive { _, _ ->
                            presenter.favoritesSync.status.onNext(FavoritesSyncStatus.Idle())
                        }
                        ?.show()
            }
            is FavoritesSyncStatus.Processing,
            is FavoritesSyncStatus.Initializing -> {
                takeSyncLocks()

                if(favSyncDialog == null || (oldSyncStatus != null
                        && oldSyncStatus !is FavoritesSyncStatus.Initializing
                        && oldSyncStatus !is FavoritesSyncStatus.Processing))
                    showSyncProgressDialog()

                favSyncDialog?.setContent(status.message)
            }
        }
        oldSyncStatus = status
    }
    // <-- EXH

    override fun onActivityResult(requestCode: Int, resultCode: Int, data: Intent?) {
        if (requestCode == REQUEST_IMAGE_OPEN) {
            if (data == null || resultCode != Activity.RESULT_OK) return
            val activity = activity ?: return
            val manga = selectedCoverManga ?: return

            try {
                // Get the file's input stream from the incoming Intent
                activity.contentResolver.openInputStream(data.data).use {
                    // Update cover to selected file, show error if something went wrong
                    if (presenter.editCoverWithStream(it, manga)) {
                        // TODO refresh cover
                    } else {
                        activity.toast(R.string.notification_cover_update_failed)
                    }
                }
            } catch (error: IOException) {
                activity.toast(R.string.notification_cover_update_failed)
                Timber.e(error)
            }
            selectedCoverManga = null
        }
    }

    private companion object {
        /**
         * Key to change the cover of a manga in [onActivityResult].
         */
        const val REQUEST_IMAGE_OPEN = 101
    }

}
=======
package eu.kanade.tachiyomi.ui.library

import android.app.Activity
import android.content.Intent
import android.content.res.Configuration
import android.graphics.Color
import android.os.Bundle
import android.support.design.widget.TabLayout
import android.support.v4.graphics.drawable.DrawableCompat
import android.support.v4.widget.DrawerLayout
import android.support.v7.app.AppCompatActivity
import android.support.v7.view.ActionMode
import android.support.v7.widget.SearchView
import android.view.*
import com.bluelinelabs.conductor.ControllerChangeHandler
import com.bluelinelabs.conductor.ControllerChangeType
import com.f2prateek.rx.preferences.Preference
import com.jakewharton.rxbinding.support.v4.view.pageSelections
import com.jakewharton.rxbinding.support.v7.widget.queryTextChanges
import com.jakewharton.rxrelay.BehaviorRelay
import com.jakewharton.rxrelay.PublishRelay
import eu.kanade.tachiyomi.R
import eu.kanade.tachiyomi.data.database.models.Category
import eu.kanade.tachiyomi.data.database.models.Manga
import eu.kanade.tachiyomi.data.library.LibraryUpdateService
import eu.kanade.tachiyomi.data.preference.PreferencesHelper
import eu.kanade.tachiyomi.data.preference.getOrDefault
import eu.kanade.tachiyomi.ui.base.controller.NucleusController
import eu.kanade.tachiyomi.ui.base.controller.SecondaryDrawerController
import eu.kanade.tachiyomi.ui.base.controller.TabbedController
import eu.kanade.tachiyomi.ui.base.controller.withFadeTransaction
import eu.kanade.tachiyomi.ui.category.CategoryController
import eu.kanade.tachiyomi.ui.main.MainActivity
import eu.kanade.tachiyomi.ui.manga.MangaController
import eu.kanade.tachiyomi.ui.migration.MigrationController
import eu.kanade.tachiyomi.util.inflate
import eu.kanade.tachiyomi.util.toast
import kotlinx.android.synthetic.main.library_controller.*
import kotlinx.android.synthetic.main.main_activity.*
import rx.Subscription
import timber.log.Timber
import uy.kohesive.injekt.Injekt
import uy.kohesive.injekt.api.get
import java.io.IOException


class LibraryController(
        bundle: Bundle? = null,
        private val preferences: PreferencesHelper = Injekt.get()
) : NucleusController<LibraryPresenter>(bundle),
        TabbedController,
        SecondaryDrawerController,
        ActionMode.Callback,
        ChangeMangaCategoriesDialog.Listener,
        DeleteLibraryMangasDialog.Listener {

    /**
     * Position of the active category.
     */
    var activeCategory: Int = preferences.lastUsedCategory().getOrDefault()
        private set

    /**
     * Action mode for selections.
     */
    private var actionMode: ActionMode? = null

    /**
     * Library search query.
     */
    private var query = ""

    /**
     * Currently selected mangas.
     */
    val selectedMangas = mutableSetOf<Manga>()

    private var selectedCoverManga: Manga? = null

    /**
     * Relay to notify the UI of selection updates.
     */
    val selectionRelay: PublishRelay<LibrarySelectionEvent> = PublishRelay.create()

    /**
     * Relay to notify search query changes.
     */
    val searchRelay: BehaviorRelay<String> = BehaviorRelay.create()

    /**
     * Relay to notify the library's viewpager for updates.
     */
    val libraryMangaRelay: BehaviorRelay<LibraryMangaEvent> = BehaviorRelay.create()

    /**
     * Number of manga per row in grid mode.
     */
    var mangaPerRow = 0
        private set

    /**
     * Adapter of the view pager.
     */
    private var adapter: LibraryAdapter? = null

    /**
     * Navigation view containing filter/sort/display items.
     */
    private var navView: LibraryNavigationView? = null

    /**
     * Drawer listener to allow swipe only for closing the drawer.
     */
    private var drawerListener: DrawerLayout.DrawerListener? = null

    private var tabsVisibilityRelay: BehaviorRelay<Boolean> = BehaviorRelay.create(false)

    private var tabsVisibilitySubscription: Subscription? = null

    private var searchViewSubscription: Subscription? = null

    init {
        setHasOptionsMenu(true)
        retainViewMode = RetainViewMode.RETAIN_DETACH
    }

    override fun getTitle(): String? {
        return resources?.getString(R.string.label_library)
    }

    override fun createPresenter(): LibraryPresenter {
        return LibraryPresenter()
    }

    override fun inflateView(inflater: LayoutInflater, container: ViewGroup): View {
        return inflater.inflate(R.layout.library_controller, container, false)
    }

    override fun onViewCreated(view: View) {
        super.onViewCreated(view)

        adapter = LibraryAdapter(this)
        library_pager.adapter = adapter
        library_pager.pageSelections().skip(1).subscribeUntilDestroy {
            preferences.lastUsedCategory().set(it)
            activeCategory = it
        }

        getColumnsPreferenceForCurrentOrientation().asObservable()
                .doOnNext { mangaPerRow = it }
                .skip(1)
                // Set again the adapter to recalculate the covers height
                .subscribeUntilDestroy { reattachAdapter() }

        if (selectedMangas.isNotEmpty()) {
            createActionModeIfNeeded()
        }
    }

    override fun onChangeStarted(handler: ControllerChangeHandler, type: ControllerChangeType) {
        super.onChangeStarted(handler, type)
        if (type.isEnter) {
            activity?.tabs?.setupWithViewPager(library_pager)
            presenter.subscribeLibrary()
        }
    }

    override fun onDestroyView(view: View) {
        adapter?.onDestroy()
        adapter = null
        actionMode = null
        tabsVisibilitySubscription?.unsubscribe()
        tabsVisibilitySubscription = null
        super.onDestroyView(view)
    }

    override fun createSecondaryDrawer(drawer: DrawerLayout): ViewGroup {
        val view = drawer.inflate(R.layout.library_drawer) as LibraryNavigationView
        navView = view
        drawer.setDrawerLockMode(DrawerLayout.LOCK_MODE_UNLOCKED, Gravity.END)

        navView?.onGroupClicked = { group ->
            when (group) {
                is LibraryNavigationView.FilterGroup -> onFilterChanged()
                is LibraryNavigationView.SortGroup -> onSortChanged()
                is LibraryNavigationView.DisplayGroup -> reattachAdapter()
                is LibraryNavigationView.BadgeGroup -> onDownloadBadgeChanged()
            }
        }

        return view
    }

    override fun cleanupSecondaryDrawer(drawer: DrawerLayout) {
        navView = null
    }

    override fun configureTabs(tabs: TabLayout) {
        with(tabs) {
            tabGravity = TabLayout.GRAVITY_CENTER
            tabMode = TabLayout.MODE_SCROLLABLE
        }
        tabsVisibilitySubscription?.unsubscribe()
        tabsVisibilitySubscription = tabsVisibilityRelay.subscribe { visible ->
            val tabAnimator = (activity as? MainActivity)?.tabAnimator
            if (visible) {
                tabAnimator?.expand()
            } else {
                tabAnimator?.collapse()
            }
        }
    }

    override fun cleanupTabs(tabs: TabLayout) {
        tabsVisibilitySubscription?.unsubscribe()
        tabsVisibilitySubscription = null
    }

    fun onNextLibraryUpdate(categories: List<Category>, mangaMap: Map<Int, List<LibraryItem>>) {
        val view = view ?: return
        val adapter = adapter ?: return

        // Show empty view if needed
        if (mangaMap.isNotEmpty()) {
            empty_view.hide()
        } else {
            empty_view.show(R.drawable.ic_book_black_128dp, R.string.information_empty_library)
        }

        // Get the current active category.
        val activeCat = if (adapter.categories.isNotEmpty())
            library_pager.currentItem
        else
            activeCategory

        // Set the categories
        adapter.categories = categories

        // Restore active category.
        library_pager.setCurrentItem(activeCat, false)

        tabsVisibilityRelay.call(categories.size > 1)

        // Delay the scroll position to allow the view to be properly measured.
        view.post {
            if (isAttached) {
                activity?.tabs?.setScrollPosition(library_pager.currentItem, 0f, true)
            }
        }

        // Send the manga map to child fragments after the adapter is updated.
        libraryMangaRelay.call(LibraryMangaEvent(mangaMap))
    }

    /**
     * Returns a preference for the number of manga per row based on the current orientation.
     *
     * @return the preference.
     */
    private fun getColumnsPreferenceForCurrentOrientation(): Preference<Int> {
        return if (resources?.configuration?.orientation == Configuration.ORIENTATION_PORTRAIT)
            preferences.portraitColumns()
        else
            preferences.landscapeColumns()
    }

    /**
     * Called when a filter is changed.
     */
    private fun onFilterChanged() {
        presenter.requestFilterUpdate()
        activity?.invalidateOptionsMenu()
    }

    private fun onDownloadBadgeChanged() {
        presenter.requestDownloadBadgesUpdate()
    }

    /**
     * Called when the sorting mode is changed.
     */
    private fun onSortChanged() {
        presenter.requestSortUpdate()
    }

    /**
     * Reattaches the adapter to the view pager to recreate fragments
     */
    private fun reattachAdapter() {
        val adapter = adapter ?: return

        val position = library_pager.currentItem

        adapter.recycle = false
        library_pager.adapter = adapter
        library_pager.currentItem = position
        adapter.recycle = true
    }

    /**
     * Creates the action mode if it's not created already.
     */
    fun createActionModeIfNeeded() {
        if (actionMode == null) {
            actionMode = (activity as AppCompatActivity).startSupportActionMode(this)
        }
    }

    /**
     * Destroys the action mode.
     */
    fun destroyActionModeIfNeeded() {
        actionMode?.finish()
    }

    override fun onCreateOptionsMenu(menu: Menu, inflater: MenuInflater) {
        inflater.inflate(R.menu.library, menu)

        val searchItem = menu.findItem(R.id.action_search)
        val searchView = searchItem.actionView as SearchView

        if (!query.isEmpty()) {
            searchItem.expandActionView()
            searchView.setQuery(query, true)
            searchView.clearFocus()
        }

        // Mutate the filter icon because it needs to be tinted and the resource is shared.
        menu.findItem(R.id.action_filter).icon.mutate()

        searchViewSubscription?.unsubscribe()
        searchViewSubscription = searchView.queryTextChanges()
                // Ignore events if this controller isn't at the top
                .filter { router.backstack.lastOrNull()?.controller() == this }
                .subscribeUntilDestroy {
                    query = it.toString()
                    searchRelay.call(query)
                }

        searchItem.fixExpand()
    }

    override fun onPrepareOptionsMenu(menu: Menu) {
        val navView = navView ?: return

        val filterItem = menu.findItem(R.id.action_filter)

        // Tint icon if there's a filter active
        val filterColor = if (navView.hasActiveFilters()) Color.rgb(255, 238, 7) else Color.WHITE
        DrawableCompat.setTint(filterItem.icon, filterColor)
    }

    override fun onOptionsItemSelected(item: MenuItem): Boolean {
        when (item.itemId) {
            R.id.action_filter -> {
                navView?.let { activity?.drawer?.openDrawer(Gravity.END) }
            }
            R.id.action_update_library -> {
                activity?.let { LibraryUpdateService.start(it) }
            }
            R.id.action_edit_categories -> {
                router.pushController(CategoryController().withFadeTransaction())
            }
            R.id.action_source_migration -> {
                router.pushController(MigrationController().withFadeTransaction())
            }
            else -> return super.onOptionsItemSelected(item)
        }

        return true
    }

    /**
     * Invalidates the action mode, forcing it to refresh its content.
     */
    fun invalidateActionMode() {
        actionMode?.invalidate()
    }

    override fun onCreateActionMode(mode: ActionMode, menu: Menu): Boolean {
        mode.menuInflater.inflate(R.menu.library_selection, menu)
        return true
    }

    override fun onPrepareActionMode(mode: ActionMode, menu: Menu): Boolean {
        val count = selectedMangas.size
        if (count == 0) {
            // Destroy action mode if there are no items selected.
            destroyActionModeIfNeeded()
        } else {
            mode.title = resources?.getString(R.string.label_selected, count)
            menu.findItem(R.id.action_edit_cover)?.isVisible = count == 1
        }
        return false
    }

    override fun onActionItemClicked(mode: ActionMode, item: MenuItem): Boolean {
        when (item.itemId) {
            R.id.action_edit_cover -> {
                changeSelectedCover()
                destroyActionModeIfNeeded()
            }
            R.id.action_move_to_category -> showChangeMangaCategoriesDialog()
            R.id.action_delete -> showDeleteMangaDialog()
            else -> return false
        }
        return true
    }

    override fun onDestroyActionMode(mode: ActionMode?) {
        // Clear all the manga selections and notify child views.
        selectedMangas.clear()
        selectionRelay.call(LibrarySelectionEvent.Cleared())
        actionMode = null
    }

    fun openManga(manga: Manga) {
        // Notify the presenter a manga is being opened.
        presenter.onOpenManga()

        router.pushController(MangaController(manga).withFadeTransaction())
    }

    /**
     * Sets the selection for a given manga.
     *
     * @param manga the manga whose selection has changed.
     * @param selected whether it's now selected or not.
     */
    fun setSelection(manga: Manga, selected: Boolean) {
        if (selected) {
            if (selectedMangas.add(manga)) {
                selectionRelay.call(LibrarySelectionEvent.Selected(manga))
            }
        } else {
            if (selectedMangas.remove(manga)) {
                selectionRelay.call(LibrarySelectionEvent.Unselected(manga))
            }
        }
    }

    /**
     * Move the selected manga to a list of categories.
     */
    private fun showChangeMangaCategoriesDialog() {
        // Create a copy of selected manga
        val mangas = selectedMangas.toList()

        // Hide the default category because it has a different behavior than the ones from db.
        val categories = presenter.categories.filter { it.id != 0 }

        // Get indexes of the common categories to preselect.
        val commonCategoriesIndexes = presenter.getCommonCategories(mangas)
                .map { categories.indexOf(it) }
                .toTypedArray()

        ChangeMangaCategoriesDialog(this, mangas, categories, commonCategoriesIndexes)
                .showDialog(router)
    }

    private fun showDeleteMangaDialog() {
        DeleteLibraryMangasDialog(this, selectedMangas.toList()).showDialog(router)
    }

    override fun updateCategoriesForMangas(mangas: List<Manga>, categories: List<Category>) {
        presenter.moveMangasToCategories(categories, mangas)
        destroyActionModeIfNeeded()
    }

    override fun deleteMangasFromLibrary(mangas: List<Manga>, deleteChapters: Boolean) {
        presenter.removeMangaFromLibrary(mangas, deleteChapters)
        destroyActionModeIfNeeded()
    }

    /**
     * Changes the cover for the selected manga.
     */
    private fun changeSelectedCover() {
        val manga = selectedMangas.firstOrNull() ?: return
        selectedCoverManga = manga

        if (manga.favorite) {
            val intent = Intent(Intent.ACTION_GET_CONTENT)
            intent.type = "image/*"
            startActivityForResult(Intent.createChooser(intent,
                    resources?.getString(R.string.file_select_cover)), REQUEST_IMAGE_OPEN)
        } else {
            activity?.toast(R.string.notification_first_add_to_library)
        }
    }

    override fun onActivityResult(requestCode: Int, resultCode: Int, data: Intent?) {
        if (requestCode == REQUEST_IMAGE_OPEN) {
            if (data == null || resultCode != Activity.RESULT_OK) return
            val activity = activity ?: return
            val manga = selectedCoverManga ?: return

            try {
                // Get the file's input stream from the incoming Intent
                activity.contentResolver.openInputStream(data.data).use {
                    // Update cover to selected file, show error if something went wrong
                    if (presenter.editCoverWithStream(it, manga)) {
                        // TODO refresh cover
                    } else {
                        activity.toast(R.string.notification_cover_update_failed)
                    }
                }
            } catch (error: IOException) {
                activity.toast(R.string.notification_cover_update_failed)
                Timber.e(error)
            }
            selectedCoverManga = null
        }
    }

    private companion object {
        /**
         * Key to change the cover of a manga in [onActivityResult].
         */
        const val REQUEST_IMAGE_OPEN = 101
    }

}
>>>>>>> e7e1a9bf
<|MERGE_RESOLUTION|>--- conflicted
+++ resolved
@@ -1,4 +1,3 @@
-<<<<<<< HEAD
 package eu.kanade.tachiyomi.ui.library
 
 import android.app.Activity
@@ -84,7 +83,7 @@
     /**
      * Currently selected mangas.
      */
-    val selectedMangas = mutableListOf<Manga>()
+    val selectedMangas = mutableSetOf<Manga>()
 
     private var selectedCoverManga: Manga? = null
 
@@ -477,11 +476,13 @@
      */
     fun setSelection(manga: Manga, selected: Boolean) {
         if (selected) {
-            selectedMangas.add(manga)
-            selectionRelay.call(LibrarySelectionEvent.Selected(manga))
+            if (selectedMangas.add(manga)) {
+                selectionRelay.call(LibrarySelectionEvent.Selected(manga))
+            }
         } else {
-            selectedMangas.remove(manga)
-            selectionRelay.call(LibrarySelectionEvent.Unselected(manga))
+            if (selectedMangas.remove(manga)) {
+                selectionRelay.call(LibrarySelectionEvent.Unselected(manga))
+            }
         }
     }
 
@@ -673,529 +674,4 @@
         const val REQUEST_IMAGE_OPEN = 101
     }
 
-}
-=======
-package eu.kanade.tachiyomi.ui.library
-
-import android.app.Activity
-import android.content.Intent
-import android.content.res.Configuration
-import android.graphics.Color
-import android.os.Bundle
-import android.support.design.widget.TabLayout
-import android.support.v4.graphics.drawable.DrawableCompat
-import android.support.v4.widget.DrawerLayout
-import android.support.v7.app.AppCompatActivity
-import android.support.v7.view.ActionMode
-import android.support.v7.widget.SearchView
-import android.view.*
-import com.bluelinelabs.conductor.ControllerChangeHandler
-import com.bluelinelabs.conductor.ControllerChangeType
-import com.f2prateek.rx.preferences.Preference
-import com.jakewharton.rxbinding.support.v4.view.pageSelections
-import com.jakewharton.rxbinding.support.v7.widget.queryTextChanges
-import com.jakewharton.rxrelay.BehaviorRelay
-import com.jakewharton.rxrelay.PublishRelay
-import eu.kanade.tachiyomi.R
-import eu.kanade.tachiyomi.data.database.models.Category
-import eu.kanade.tachiyomi.data.database.models.Manga
-import eu.kanade.tachiyomi.data.library.LibraryUpdateService
-import eu.kanade.tachiyomi.data.preference.PreferencesHelper
-import eu.kanade.tachiyomi.data.preference.getOrDefault
-import eu.kanade.tachiyomi.ui.base.controller.NucleusController
-import eu.kanade.tachiyomi.ui.base.controller.SecondaryDrawerController
-import eu.kanade.tachiyomi.ui.base.controller.TabbedController
-import eu.kanade.tachiyomi.ui.base.controller.withFadeTransaction
-import eu.kanade.tachiyomi.ui.category.CategoryController
-import eu.kanade.tachiyomi.ui.main.MainActivity
-import eu.kanade.tachiyomi.ui.manga.MangaController
-import eu.kanade.tachiyomi.ui.migration.MigrationController
-import eu.kanade.tachiyomi.util.inflate
-import eu.kanade.tachiyomi.util.toast
-import kotlinx.android.synthetic.main.library_controller.*
-import kotlinx.android.synthetic.main.main_activity.*
-import rx.Subscription
-import timber.log.Timber
-import uy.kohesive.injekt.Injekt
-import uy.kohesive.injekt.api.get
-import java.io.IOException
-
-
-class LibraryController(
-        bundle: Bundle? = null,
-        private val preferences: PreferencesHelper = Injekt.get()
-) : NucleusController<LibraryPresenter>(bundle),
-        TabbedController,
-        SecondaryDrawerController,
-        ActionMode.Callback,
-        ChangeMangaCategoriesDialog.Listener,
-        DeleteLibraryMangasDialog.Listener {
-
-    /**
-     * Position of the active category.
-     */
-    var activeCategory: Int = preferences.lastUsedCategory().getOrDefault()
-        private set
-
-    /**
-     * Action mode for selections.
-     */
-    private var actionMode: ActionMode? = null
-
-    /**
-     * Library search query.
-     */
-    private var query = ""
-
-    /**
-     * Currently selected mangas.
-     */
-    val selectedMangas = mutableSetOf<Manga>()
-
-    private var selectedCoverManga: Manga? = null
-
-    /**
-     * Relay to notify the UI of selection updates.
-     */
-    val selectionRelay: PublishRelay<LibrarySelectionEvent> = PublishRelay.create()
-
-    /**
-     * Relay to notify search query changes.
-     */
-    val searchRelay: BehaviorRelay<String> = BehaviorRelay.create()
-
-    /**
-     * Relay to notify the library's viewpager for updates.
-     */
-    val libraryMangaRelay: BehaviorRelay<LibraryMangaEvent> = BehaviorRelay.create()
-
-    /**
-     * Number of manga per row in grid mode.
-     */
-    var mangaPerRow = 0
-        private set
-
-    /**
-     * Adapter of the view pager.
-     */
-    private var adapter: LibraryAdapter? = null
-
-    /**
-     * Navigation view containing filter/sort/display items.
-     */
-    private var navView: LibraryNavigationView? = null
-
-    /**
-     * Drawer listener to allow swipe only for closing the drawer.
-     */
-    private var drawerListener: DrawerLayout.DrawerListener? = null
-
-    private var tabsVisibilityRelay: BehaviorRelay<Boolean> = BehaviorRelay.create(false)
-
-    private var tabsVisibilitySubscription: Subscription? = null
-
-    private var searchViewSubscription: Subscription? = null
-
-    init {
-        setHasOptionsMenu(true)
-        retainViewMode = RetainViewMode.RETAIN_DETACH
-    }
-
-    override fun getTitle(): String? {
-        return resources?.getString(R.string.label_library)
-    }
-
-    override fun createPresenter(): LibraryPresenter {
-        return LibraryPresenter()
-    }
-
-    override fun inflateView(inflater: LayoutInflater, container: ViewGroup): View {
-        return inflater.inflate(R.layout.library_controller, container, false)
-    }
-
-    override fun onViewCreated(view: View) {
-        super.onViewCreated(view)
-
-        adapter = LibraryAdapter(this)
-        library_pager.adapter = adapter
-        library_pager.pageSelections().skip(1).subscribeUntilDestroy {
-            preferences.lastUsedCategory().set(it)
-            activeCategory = it
-        }
-
-        getColumnsPreferenceForCurrentOrientation().asObservable()
-                .doOnNext { mangaPerRow = it }
-                .skip(1)
-                // Set again the adapter to recalculate the covers height
-                .subscribeUntilDestroy { reattachAdapter() }
-
-        if (selectedMangas.isNotEmpty()) {
-            createActionModeIfNeeded()
-        }
-    }
-
-    override fun onChangeStarted(handler: ControllerChangeHandler, type: ControllerChangeType) {
-        super.onChangeStarted(handler, type)
-        if (type.isEnter) {
-            activity?.tabs?.setupWithViewPager(library_pager)
-            presenter.subscribeLibrary()
-        }
-    }
-
-    override fun onDestroyView(view: View) {
-        adapter?.onDestroy()
-        adapter = null
-        actionMode = null
-        tabsVisibilitySubscription?.unsubscribe()
-        tabsVisibilitySubscription = null
-        super.onDestroyView(view)
-    }
-
-    override fun createSecondaryDrawer(drawer: DrawerLayout): ViewGroup {
-        val view = drawer.inflate(R.layout.library_drawer) as LibraryNavigationView
-        navView = view
-        drawer.setDrawerLockMode(DrawerLayout.LOCK_MODE_UNLOCKED, Gravity.END)
-
-        navView?.onGroupClicked = { group ->
-            when (group) {
-                is LibraryNavigationView.FilterGroup -> onFilterChanged()
-                is LibraryNavigationView.SortGroup -> onSortChanged()
-                is LibraryNavigationView.DisplayGroup -> reattachAdapter()
-                is LibraryNavigationView.BadgeGroup -> onDownloadBadgeChanged()
-            }
-        }
-
-        return view
-    }
-
-    override fun cleanupSecondaryDrawer(drawer: DrawerLayout) {
-        navView = null
-    }
-
-    override fun configureTabs(tabs: TabLayout) {
-        with(tabs) {
-            tabGravity = TabLayout.GRAVITY_CENTER
-            tabMode = TabLayout.MODE_SCROLLABLE
-        }
-        tabsVisibilitySubscription?.unsubscribe()
-        tabsVisibilitySubscription = tabsVisibilityRelay.subscribe { visible ->
-            val tabAnimator = (activity as? MainActivity)?.tabAnimator
-            if (visible) {
-                tabAnimator?.expand()
-            } else {
-                tabAnimator?.collapse()
-            }
-        }
-    }
-
-    override fun cleanupTabs(tabs: TabLayout) {
-        tabsVisibilitySubscription?.unsubscribe()
-        tabsVisibilitySubscription = null
-    }
-
-    fun onNextLibraryUpdate(categories: List<Category>, mangaMap: Map<Int, List<LibraryItem>>) {
-        val view = view ?: return
-        val adapter = adapter ?: return
-
-        // Show empty view if needed
-        if (mangaMap.isNotEmpty()) {
-            empty_view.hide()
-        } else {
-            empty_view.show(R.drawable.ic_book_black_128dp, R.string.information_empty_library)
-        }
-
-        // Get the current active category.
-        val activeCat = if (adapter.categories.isNotEmpty())
-            library_pager.currentItem
-        else
-            activeCategory
-
-        // Set the categories
-        adapter.categories = categories
-
-        // Restore active category.
-        library_pager.setCurrentItem(activeCat, false)
-
-        tabsVisibilityRelay.call(categories.size > 1)
-
-        // Delay the scroll position to allow the view to be properly measured.
-        view.post {
-            if (isAttached) {
-                activity?.tabs?.setScrollPosition(library_pager.currentItem, 0f, true)
-            }
-        }
-
-        // Send the manga map to child fragments after the adapter is updated.
-        libraryMangaRelay.call(LibraryMangaEvent(mangaMap))
-    }
-
-    /**
-     * Returns a preference for the number of manga per row based on the current orientation.
-     *
-     * @return the preference.
-     */
-    private fun getColumnsPreferenceForCurrentOrientation(): Preference<Int> {
-        return if (resources?.configuration?.orientation == Configuration.ORIENTATION_PORTRAIT)
-            preferences.portraitColumns()
-        else
-            preferences.landscapeColumns()
-    }
-
-    /**
-     * Called when a filter is changed.
-     */
-    private fun onFilterChanged() {
-        presenter.requestFilterUpdate()
-        activity?.invalidateOptionsMenu()
-    }
-
-    private fun onDownloadBadgeChanged() {
-        presenter.requestDownloadBadgesUpdate()
-    }
-
-    /**
-     * Called when the sorting mode is changed.
-     */
-    private fun onSortChanged() {
-        presenter.requestSortUpdate()
-    }
-
-    /**
-     * Reattaches the adapter to the view pager to recreate fragments
-     */
-    private fun reattachAdapter() {
-        val adapter = adapter ?: return
-
-        val position = library_pager.currentItem
-
-        adapter.recycle = false
-        library_pager.adapter = adapter
-        library_pager.currentItem = position
-        adapter.recycle = true
-    }
-
-    /**
-     * Creates the action mode if it's not created already.
-     */
-    fun createActionModeIfNeeded() {
-        if (actionMode == null) {
-            actionMode = (activity as AppCompatActivity).startSupportActionMode(this)
-        }
-    }
-
-    /**
-     * Destroys the action mode.
-     */
-    fun destroyActionModeIfNeeded() {
-        actionMode?.finish()
-    }
-
-    override fun onCreateOptionsMenu(menu: Menu, inflater: MenuInflater) {
-        inflater.inflate(R.menu.library, menu)
-
-        val searchItem = menu.findItem(R.id.action_search)
-        val searchView = searchItem.actionView as SearchView
-
-        if (!query.isEmpty()) {
-            searchItem.expandActionView()
-            searchView.setQuery(query, true)
-            searchView.clearFocus()
-        }
-
-        // Mutate the filter icon because it needs to be tinted and the resource is shared.
-        menu.findItem(R.id.action_filter).icon.mutate()
-
-        searchViewSubscription?.unsubscribe()
-        searchViewSubscription = searchView.queryTextChanges()
-                // Ignore events if this controller isn't at the top
-                .filter { router.backstack.lastOrNull()?.controller() == this }
-                .subscribeUntilDestroy {
-                    query = it.toString()
-                    searchRelay.call(query)
-                }
-
-        searchItem.fixExpand()
-    }
-
-    override fun onPrepareOptionsMenu(menu: Menu) {
-        val navView = navView ?: return
-
-        val filterItem = menu.findItem(R.id.action_filter)
-
-        // Tint icon if there's a filter active
-        val filterColor = if (navView.hasActiveFilters()) Color.rgb(255, 238, 7) else Color.WHITE
-        DrawableCompat.setTint(filterItem.icon, filterColor)
-    }
-
-    override fun onOptionsItemSelected(item: MenuItem): Boolean {
-        when (item.itemId) {
-            R.id.action_filter -> {
-                navView?.let { activity?.drawer?.openDrawer(Gravity.END) }
-            }
-            R.id.action_update_library -> {
-                activity?.let { LibraryUpdateService.start(it) }
-            }
-            R.id.action_edit_categories -> {
-                router.pushController(CategoryController().withFadeTransaction())
-            }
-            R.id.action_source_migration -> {
-                router.pushController(MigrationController().withFadeTransaction())
-            }
-            else -> return super.onOptionsItemSelected(item)
-        }
-
-        return true
-    }
-
-    /**
-     * Invalidates the action mode, forcing it to refresh its content.
-     */
-    fun invalidateActionMode() {
-        actionMode?.invalidate()
-    }
-
-    override fun onCreateActionMode(mode: ActionMode, menu: Menu): Boolean {
-        mode.menuInflater.inflate(R.menu.library_selection, menu)
-        return true
-    }
-
-    override fun onPrepareActionMode(mode: ActionMode, menu: Menu): Boolean {
-        val count = selectedMangas.size
-        if (count == 0) {
-            // Destroy action mode if there are no items selected.
-            destroyActionModeIfNeeded()
-        } else {
-            mode.title = resources?.getString(R.string.label_selected, count)
-            menu.findItem(R.id.action_edit_cover)?.isVisible = count == 1
-        }
-        return false
-    }
-
-    override fun onActionItemClicked(mode: ActionMode, item: MenuItem): Boolean {
-        when (item.itemId) {
-            R.id.action_edit_cover -> {
-                changeSelectedCover()
-                destroyActionModeIfNeeded()
-            }
-            R.id.action_move_to_category -> showChangeMangaCategoriesDialog()
-            R.id.action_delete -> showDeleteMangaDialog()
-            else -> return false
-        }
-        return true
-    }
-
-    override fun onDestroyActionMode(mode: ActionMode?) {
-        // Clear all the manga selections and notify child views.
-        selectedMangas.clear()
-        selectionRelay.call(LibrarySelectionEvent.Cleared())
-        actionMode = null
-    }
-
-    fun openManga(manga: Manga) {
-        // Notify the presenter a manga is being opened.
-        presenter.onOpenManga()
-
-        router.pushController(MangaController(manga).withFadeTransaction())
-    }
-
-    /**
-     * Sets the selection for a given manga.
-     *
-     * @param manga the manga whose selection has changed.
-     * @param selected whether it's now selected or not.
-     */
-    fun setSelection(manga: Manga, selected: Boolean) {
-        if (selected) {
-            if (selectedMangas.add(manga)) {
-                selectionRelay.call(LibrarySelectionEvent.Selected(manga))
-            }
-        } else {
-            if (selectedMangas.remove(manga)) {
-                selectionRelay.call(LibrarySelectionEvent.Unselected(manga))
-            }
-        }
-    }
-
-    /**
-     * Move the selected manga to a list of categories.
-     */
-    private fun showChangeMangaCategoriesDialog() {
-        // Create a copy of selected manga
-        val mangas = selectedMangas.toList()
-
-        // Hide the default category because it has a different behavior than the ones from db.
-        val categories = presenter.categories.filter { it.id != 0 }
-
-        // Get indexes of the common categories to preselect.
-        val commonCategoriesIndexes = presenter.getCommonCategories(mangas)
-                .map { categories.indexOf(it) }
-                .toTypedArray()
-
-        ChangeMangaCategoriesDialog(this, mangas, categories, commonCategoriesIndexes)
-                .showDialog(router)
-    }
-
-    private fun showDeleteMangaDialog() {
-        DeleteLibraryMangasDialog(this, selectedMangas.toList()).showDialog(router)
-    }
-
-    override fun updateCategoriesForMangas(mangas: List<Manga>, categories: List<Category>) {
-        presenter.moveMangasToCategories(categories, mangas)
-        destroyActionModeIfNeeded()
-    }
-
-    override fun deleteMangasFromLibrary(mangas: List<Manga>, deleteChapters: Boolean) {
-        presenter.removeMangaFromLibrary(mangas, deleteChapters)
-        destroyActionModeIfNeeded()
-    }
-
-    /**
-     * Changes the cover for the selected manga.
-     */
-    private fun changeSelectedCover() {
-        val manga = selectedMangas.firstOrNull() ?: return
-        selectedCoverManga = manga
-
-        if (manga.favorite) {
-            val intent = Intent(Intent.ACTION_GET_CONTENT)
-            intent.type = "image/*"
-            startActivityForResult(Intent.createChooser(intent,
-                    resources?.getString(R.string.file_select_cover)), REQUEST_IMAGE_OPEN)
-        } else {
-            activity?.toast(R.string.notification_first_add_to_library)
-        }
-    }
-
-    override fun onActivityResult(requestCode: Int, resultCode: Int, data: Intent?) {
-        if (requestCode == REQUEST_IMAGE_OPEN) {
-            if (data == null || resultCode != Activity.RESULT_OK) return
-            val activity = activity ?: return
-            val manga = selectedCoverManga ?: return
-
-            try {
-                // Get the file's input stream from the incoming Intent
-                activity.contentResolver.openInputStream(data.data).use {
-                    // Update cover to selected file, show error if something went wrong
-                    if (presenter.editCoverWithStream(it, manga)) {
-                        // TODO refresh cover
-                    } else {
-                        activity.toast(R.string.notification_cover_update_failed)
-                    }
-                }
-            } catch (error: IOException) {
-                activity.toast(R.string.notification_cover_update_failed)
-                Timber.e(error)
-            }
-            selectedCoverManga = null
-        }
-    }
-
-    private companion object {
-        /**
-         * Key to change the cover of a manga in [onActivityResult].
-         */
-        const val REQUEST_IMAGE_OPEN = 101
-    }
-
-}
->>>>>>> e7e1a9bf
+}