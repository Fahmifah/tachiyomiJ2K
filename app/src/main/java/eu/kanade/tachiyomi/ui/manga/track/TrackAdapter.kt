--- conflicted
+++ resolved
@@ -5,11 +5,7 @@
 import eu.kanade.tachiyomi.R
 import eu.kanade.tachiyomi.util.inflate
 
-<<<<<<< HEAD
-class TrackAdapter(controller: TrackController) : androidx.recyclerview.widget.RecyclerView.Adapter<TrackHolder>() {
-=======
 class TrackAdapter(controller: TrackController) : RecyclerView.Adapter<TrackHolder>() {
->>>>>>> df14e6d4
 
     var items = emptyList<TrackItem>()
         set(value) {
