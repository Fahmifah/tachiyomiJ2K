package eu.kanade.tachiyomi.ui.extension

import android.view.View
import androidx.recyclerview.widget.RecyclerView
import eu.davidea.flexibleadapter.FlexibleAdapter
import eu.davidea.flexibleadapter.items.AbstractSectionableItem
import eu.davidea.flexibleadapter.items.IFlexible
import eu.kanade.tachiyomi.R
import eu.kanade.tachiyomi.extension.model.Extension
import eu.kanade.tachiyomi.extension.model.InstallStep
import eu.kanade.tachiyomi.source.CatalogueSource
import androidx.recyclerview.widget.RecyclerView
import eu.davidea.flexibleadapter.items.IFlexible

/**
 * Item that contains source information.
 *
 * @param source Instance of [CatalogueSource] containing source information.
 * @param header The header for this item.
 */
data class ExtensionItem(val extension: Extension,
                         val header: ExtensionGroupItem? = null,
                         val installStep: InstallStep? = null) :
        AbstractSectionableItem<ExtensionHolder, ExtensionGroupItem>(header) {

    /**
     * Returns the layout resource of this item.
     */
    override fun getLayoutRes(): Int {
        return R.layout.extension_card_item
    }

    /**
     * Creates a new view holder for this item.
     */
    override fun createViewHolder(view: View, adapter: FlexibleAdapter<IFlexible<RecyclerView.ViewHolder>>): ExtensionHolder {
        return ExtensionHolder(view, adapter as ExtensionAdapter)
    }

    /**
     * Binds this item to the given view holder.
     */
    override fun bindViewHolder(adapter: FlexibleAdapter<IFlexible<RecyclerView.ViewHolder>>, holder: ExtensionHolder,
<<<<<<< HEAD
                                position: Int, payloads: MutableList<Any?>?) {
=======
                                position: Int, payloads: List<Any?>?) {
>>>>>>> ed7ebf2d

        if (payloads == null || payloads.isEmpty()) {
            holder.bind(this)
        } else {
            holder.bindButton(this)
        }
    }

    override fun equals(other: Any?): Boolean {
        if (this === other) return true
        if (javaClass != other?.javaClass) return false
        return extension.pkgName == (other as ExtensionItem).extension.pkgName
    }

    override fun hashCode(): Int {
        return extension.pkgName.hashCode()
    }

}<|MERGE_RESOLUTION|>--- conflicted
+++ resolved
@@ -41,11 +41,7 @@
      * Binds this item to the given view holder.
      */
     override fun bindViewHolder(adapter: FlexibleAdapter<IFlexible<RecyclerView.ViewHolder>>, holder: ExtensionHolder,
-<<<<<<< HEAD
                                 position: Int, payloads: MutableList<Any?>?) {
-=======
-                                position: Int, payloads: List<Any?>?) {
->>>>>>> ed7ebf2d
 
         if (payloads == null || payloads.isEmpty()) {
             holder.bind(this)
