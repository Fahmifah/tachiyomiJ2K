--- conflicted
+++ resolved
@@ -18,12 +18,6 @@
 import timber.log.Timber
 import uy.kohesive.injekt.Injekt
 import uy.kohesive.injekt.api.get
-<<<<<<< HEAD
-=======
-import java.util.concurrent.PriorityBlockingQueue
-import java.util.concurrent.atomic.AtomicInteger
-import kotlin.math.min
->>>>>>> 82141cec
 
 /**
  * Loader used to load chapters from an online source.
@@ -92,12 +86,8 @@
                 .getPageListFromCache(chapter.chapter)
                 .onErrorResumeNext { source.fetchPageList(chapter.chapter) }
                 .map { pages ->
-<<<<<<< HEAD
                     pages.mapIndexed { index, page ->
                         // Don't trust sources and use our own indexing
-=======
-                    pages.mapIndexed { index, page -> // Don't trust sources and use our own indexing
->>>>>>> 82141cec
                         ReaderPage(index, page.url, page.imageUrl)
                     }
                 }
@@ -175,16 +165,9 @@
      * Data class used to keep ordering of pages in order to maintain priority.
      */
     private class PriorityPage(
-<<<<<<< HEAD
         val page: ReaderPage,
         val priority: Int
     ) : Comparable<PriorityPage> {
-=======
-            val page: ReaderPage,
-            val priority: Int
-    ): Comparable<PriorityPage> {
->>>>>>> 82141cec
-
         companion object {
             private val idGenerator = AtomicInteger()
         }
