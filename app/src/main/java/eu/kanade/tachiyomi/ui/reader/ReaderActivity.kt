package eu.kanade.tachiyomi.ui.reader

import android.annotation.SuppressLint
import android.app.ProgressDialog
import android.content.ClipData
import android.content.Context
import android.content.Intent
import android.content.pm.ActivityInfo
import android.content.res.Configuration
import android.graphics.Bitmap
import android.graphics.Color
import android.os.Bundle
import android.view.KeyEvent
import android.view.Menu
import android.view.MenuItem
import android.view.MotionEvent
import android.view.View
import android.view.WindowManager
import android.view.animation.Animation
import android.view.animation.AnimationUtils
import android.widget.SeekBar
import androidx.biometric.BiometricManager
import com.davemorrissey.labs.subscaleview.SubsamplingScaleImageView
import com.google.android.material.bottomsheet.BottomSheetDialog
import eu.kanade.tachiyomi.R
import eu.kanade.tachiyomi.data.database.models.Chapter
import eu.kanade.tachiyomi.data.database.models.Manga
import eu.kanade.tachiyomi.data.notification.NotificationReceiver
import eu.kanade.tachiyomi.data.notification.Notifications
import eu.kanade.tachiyomi.data.preference.PreferencesHelper
import eu.kanade.tachiyomi.data.preference.getOrDefault
import eu.kanade.tachiyomi.ui.base.activity.BaseRxActivity
<<<<<<< HEAD
import eu.kanade.tachiyomi.ui.main.BiometricActivity
import eu.kanade.tachiyomi.ui.main.MainActivity
import eu.kanade.tachiyomi.ui.reader.ReaderPresenter.SetAsCoverResult.AddToLibraryFirst
import eu.kanade.tachiyomi.ui.reader.ReaderPresenter.SetAsCoverResult.Error
import eu.kanade.tachiyomi.ui.reader.ReaderPresenter.SetAsCoverResult.Success
=======
import eu.kanade.tachiyomi.ui.reader.ReaderPresenter.SetAsCoverResult.*
>>>>>>> 83d5e458
import eu.kanade.tachiyomi.ui.reader.model.ReaderChapter
import eu.kanade.tachiyomi.ui.reader.model.ReaderPage
import eu.kanade.tachiyomi.ui.reader.model.ViewerChapters
import eu.kanade.tachiyomi.ui.reader.viewer.BaseViewer
import eu.kanade.tachiyomi.ui.reader.viewer.pager.L2RPagerViewer
import eu.kanade.tachiyomi.ui.reader.viewer.pager.R2LPagerViewer
import eu.kanade.tachiyomi.ui.reader.viewer.pager.VerticalPagerViewer
import eu.kanade.tachiyomi.ui.reader.viewer.webtoon.WebtoonViewer
import eu.kanade.tachiyomi.util.GLUtil
import eu.kanade.tachiyomi.util.getResourceColor
import eu.kanade.tachiyomi.util.getUriCompat
import eu.kanade.tachiyomi.util.gone
import eu.kanade.tachiyomi.util.launchUI
import eu.kanade.tachiyomi.util.plusAssign
import eu.kanade.tachiyomi.util.toast
import eu.kanade.tachiyomi.util.visible
import eu.kanade.tachiyomi.widget.SimpleAnimationListener
import eu.kanade.tachiyomi.widget.SimpleSeekBarListener
import kotlinx.android.synthetic.main.reader_activity.*
import kotlinx.coroutines.Job
import kotlinx.coroutines.delay
import me.zhanghai.android.systemuihelper.SystemUiHelper
import nucleus.factory.RequiresPresenter
import rx.Observable
import rx.Subscription
import rx.android.schedulers.AndroidSchedulers
import rx.subscriptions.CompositeSubscription
import timber.log.Timber
import uy.kohesive.injekt.injectLazy
import java.io.File
import java.util.Date
import java.util.concurrent.TimeUnit
import kotlin.math.abs

/**
 * Activity containing the reader of Tachiyomi. This activity is mostly a container of the
 * viewers, to which calls from the presenter or UI events are delegated.
 */
@RequiresPresenter(ReaderPresenter::class)
class ReaderActivity : BaseRxActivity<ReaderPresenter>(),
    SystemUiHelper.OnVisibilityChangeListener {

    /**
     * Preferences helper.
     */
    private val preferences by injectLazy<PreferencesHelper>()

    /**
     * The maximum bitmap size supported by the device.
     */
    val maxBitmapSize by lazy { GLUtil.maxTextureSize }

    /**
     * Viewer used to display the pages (pager, webtoon, ...).
     */
    var viewer: BaseViewer? = null
        private set

    /**
     * Whether the menu is currently visible.
     */
    var menuVisible = false
        private set

    /**
     * Whether the menu should stay visible.
     */
    var menuStickyVisible = false
        private set

    private var coroutine: Job? = null
    /**
     * System UI helper to hide status & navigation bar on all different API levels.
     */
    private var systemUi: SystemUiHelper? = null

    /**
     * Configuration at reader level, like background color or forced orientation.
     */
    private var config: ReaderConfig? = null

    /**
     * Current Bottom Sheet on display, used to dismiss
     */
    private var bottomSheet: BottomSheetDialog? = null

    /**
     * Progress dialog used when switching chapters from the menu buttons.
     */
    @Suppress("DEPRECATION")
    private var progressDialog: ProgressDialog? = null

    companion object {
        @Suppress("unused")
        const val LEFT_TO_RIGHT = 1
        const val RIGHT_TO_LEFT = 2
        const val VERTICAL = 3
        const val WEBTOON = 4

        fun newIntent(context: Context, manga: Manga, chapter: Chapter):
            Intent {
            val intent = Intent(context, ReaderActivity::class.java)
            intent.putExtra("manga", manga.id)
            intent.putExtra("chapter", chapter.id)
            intent.putExtra("chapterUrl", chapter.url)
            intent.addFlags(Intent.FLAG_ACTIVITY_CLEAR_TOP)
            return intent
        }
    }

    /**
     * Called when the activity is created. Initializes the presenter and configuration.
     */
    override fun onCreate(savedState: Bundle?) {
        setTheme(when (preferences.readerTheme().getOrDefault()) {
            0 -> R.style.Theme_Base_Reader_Light
            1 -> R.style.Theme_Base_Reader_Dark
            else -> R.style.Theme_Base_Reader
        })
        super.onCreate(savedState)
        setContentView(R.layout.reader_activity)

        if (presenter.needsInit()) {
            val manga = intent.extras!!.getLong("manga", -1)
            val chapter = intent.extras!!.getLong("chapter", -1)
            val chapterUrl = intent.extras!!.getString("chapterUrl", "")
            if (manga == -1L || chapterUrl == "" && chapter == -1L) {
                finish()
                return
            }
            NotificationReceiver.dismissNotification(this, manga.hashCode(), Notifications.ID_NEW_CHAPTERS)
            if (chapter > -1) presenter.init(manga, chapter)
            else presenter.init(manga, chapterUrl)
        }

        if (savedState != null) {
            menuVisible = savedState.getBoolean(::menuVisible.name)
        }

        config = ReaderConfig()
        initializeMenu()
    }

    /**
     * Called when the activity is destroyed. Cleans up the viewer, configuration and any view.
     */
    override fun onDestroy() {
        super.onDestroy()
        viewer?.destroy()
        viewer = null
        config?.destroy()
        config = null
        bottomSheet?.dismiss()
        bottomSheet = null
        progressDialog?.dismiss()
        progressDialog = null
    }

    /**
     * Called when the activity is saving instance state. Current progress is persisted if this
     * activity isn't changing configurations.
     */
    override fun onSaveInstanceState(outState: Bundle) {
        outState.putBoolean(::menuVisible.name, menuVisible)
        if (!isChangingConfigurations) {
            presenter.onSaveInstanceStateNonConfigurationChange()
        }
        super.onSaveInstanceState(outState)
    }

    /**
     * Called when the window focus changes. It sets the menu visibility to the last known state
     * to apply again System UI (for immersive mode).
     */
    override fun onWindowFocusChanged(hasFocus: Boolean) {
        super.onWindowFocusChanged(hasFocus)
        if (hasFocus) {
            if (menuStickyVisible)
                setMenuVisibility(false)
            else
                setMenuVisibility(menuVisible, animate = false)
        }
    }

    /**
     * Called when the options menu of the toolbar is being created. It adds our custom menu.
     */
    override fun onCreateOptionsMenu(menu: Menu): Boolean {
        menuInflater.inflate(R.menu.reader, menu)
        return true
    }

    /**
     * Called when an item of the options menu was clicked. Used to handle clicks on our menu
     * entries.
     */
    override fun onOptionsItemSelected(item: MenuItem): Boolean {
        coroutine?.cancel()
        bottomSheet = when (item.itemId) {
            R.id.action_settings -> ReaderSettingsSheet(this)
            R.id.action_custom_filter -> ReaderColorFilterSheet(this)
            else -> return super.onOptionsItemSelected(item)
        }
        bottomSheet?.show()
        return true
    }

    /**
     * Called when the user clicks the back key or the button on the toolbar. The call is
     * delegated to the presenter.
     */
    override fun onBackPressed() {
        presenter.onBackPressed()
        super.onBackPressed()
    }

    /**
     * Dispatches a key event. If the viewer doesn't handle it, call the default implementation.
     */
    override fun dispatchKeyEvent(event: KeyEvent): Boolean {
        val handled = viewer?.handleKeyEvent(event) ?: false
        return handled || super.dispatchKeyEvent(event)
    }

    /**
     * Dispatches a generic motion event. If the viewer doesn't handle it, call the default
     * implementation.
     */
    override fun dispatchGenericMotionEvent(event: MotionEvent): Boolean {
        val handled = viewer?.handleGenericMotionEvent(event) ?: false
        return handled || super.dispatchGenericMotionEvent(event)
    }

    /**
     * Initializes the reader menu. It sets up click listeners and the initial visibility.
     */
    private fun initializeMenu() {
        // Set toolbar
        setSupportActionBar(toolbar)
        supportActionBar?.setDisplayHomeAsUpEnabled(true)
        toolbar.setNavigationOnClickListener {
            onBackPressed()
        }

        // Init listeners on bottom menu
        page_seekbar.setOnSeekBarChangeListener(object : SimpleSeekBarListener() {
            override fun onProgressChanged(seekBar: SeekBar, value: Int, fromUser: Boolean) {
                if (viewer != null && fromUser) {
                    moveToPageIndex(value)
                }
            }
        })
        left_chapter.setOnClickListener {
            if (viewer != null) {
                if (viewer is R2LPagerViewer)
                    loadNextChapter()
                else
                    loadPreviousChapter()
            }
        }
        right_chapter.setOnClickListener {
            if (viewer != null) {
                if (viewer is R2LPagerViewer)
                    loadPreviousChapter()
                else
                    loadNextChapter()
            }
        }

        // Set initial visibility
        setMenuVisibility(menuVisible)
        if (!menuVisible)
            reader_menu_bottom.visibility = View.GONE
    }

    /**
     * Sets the visibility of the menu according to [visible] and with an optional parameter to
     * [animate] the views.
     */
    private fun setMenuVisibility(visible: Boolean, animate: Boolean = true) {
        menuVisible = visible
        if (visible) coroutine?.cancel()
        if (visible) {
            systemUi?.show()
            reader_menu.visibility = View.VISIBLE
            reader_menu_bottom.visibility = View.VISIBLE
            if (Build.VERSION.SDK_INT >= Build.VERSION_CODES.Q) {
                window.navigationBarColor = getResourceColor(R.attr.colorPrimaryDark)
            }
            if (animate) {
<<<<<<< HEAD
                if (!menuStickyVisible) {
                    val toolbarAnimation = AnimationUtils.loadAnimation(this, R.anim.enter_from_top)
                    toolbarAnimation.setAnimationListener(object : SimpleAnimationListener() {
                        override fun onAnimationStart(animation: Animation) {
                            window.addFlags(WindowManager.LayoutParams.FLAG_DRAWS_SYSTEM_BAR_BACKGROUNDS)
                        }
                    })
                    toolbar.startAnimation(toolbarAnimation)
                }
=======
                val toolbarAnimation = AnimationUtils.loadAnimation(this, R.anim.enter_from_top)
                toolbarAnimation.setAnimationListener(object : SimpleAnimationListener() {
                    override fun onAnimationStart(animation: Animation) {
                        // Fix status bar being translucent the first time it's opened.
                        window.addFlags(WindowManager.LayoutParams.FLAG_DRAWS_SYSTEM_BAR_BACKGROUNDS)
                    }
                })
                toolbar.startAnimation(toolbarAnimation)

>>>>>>> 83d5e458
                val bottomAnimation = AnimationUtils.loadAnimation(this, R.anim.enter_from_bottom)
                reader_menu_bottom.startAnimation(bottomAnimation)
            }
        } else {
            systemUi?.hide()

            if (animate) {
                val toolbarAnimation = AnimationUtils.loadAnimation(this, R.anim.exit_to_top)
                toolbarAnimation.setAnimationListener(object : SimpleAnimationListener() {
                    override fun onAnimationEnd(animation: Animation) {
                        reader_menu.visibility = View.GONE
                    }
                })
                toolbar.startAnimation(toolbarAnimation)
                if (reader_menu_bottom.visibility != View.GONE) {
                    val bottomAnimation = AnimationUtils.loadAnimation(this, R.anim.exit_to_bottom)
                    reader_menu_bottom.startAnimation(bottomAnimation)
                }
            }
            else
                reader_menu.visibility = View.GONE
        }
        menuStickyVisible = false
    }

    /**
     * Called from the presenter when a manga is ready. Used to instantiate the appropriate viewer
     * and the toolbar title.
     */
    fun setManga(manga: Manga) {
        val prevViewer = viewer
        val newViewer = when (presenter.getMangaViewer()) {
            RIGHT_TO_LEFT -> R2LPagerViewer(this)
            VERTICAL -> VerticalPagerViewer(this)
            WEBTOON -> WebtoonViewer(this)
            else -> L2RPagerViewer(this)
        }

        // Destroy previous viewer if there was one
        if (prevViewer != null) {
            prevViewer.destroy()
            viewer_container.removeAllViews()
        }
        viewer = newViewer
        viewer_container.addView(newViewer.getView())

        toolbar.title = manga.title

        page_seekbar.isRTL = newViewer is R2LPagerViewer

        please_wait.visible()
        please_wait.startAnimation(AnimationUtils.loadAnimation(this, R.anim.fade_in_long))
    }

    /**
     * Called from the presenter whenever a new [viewerChapters] have been set. It delegates the
     * method to the current viewer, but also set the subtitle on the toolbar.
     */
    fun setChapters(viewerChapters: ViewerChapters) {
        please_wait.gone()
        viewer?.setChapters(viewerChapters)
        toolbar.subtitle = viewerChapters.currChapter.chapter.name
    }

    /**
     * Called from the presenter if the initial load couldn't load the pages of the chapter. In
     * this case the activity is closed and a toast is shown to the user.
     */
    fun setInitialChapterError(error: Throwable) {
        Timber.e(error)
        finish()
        toast(error.message)
    }

    /**
     * Called from the presenter whenever it's loading the next or previous chapter. It shows or
     * dismisses a non-cancellable dialog to prevent user interaction according to the value of
     * [show]. This is only used when the next/previous buttons on the toolbar are clicked; the
     * other cases are handled with chapter transitions on the viewers and chapter preloading.
     */
    @Suppress("DEPRECATION")
    fun setProgressDialog(show: Boolean) {
        progressDialog?.dismiss()
        progressDialog = if (show) {
            ProgressDialog.show(this, null, getString(R.string.loading), true)
        } else {
            null
        }
    }

    /**
     * Moves the viewer to the given page [index]. It does nothing if the viewer is null or the
     * page is not found.
     */
    fun moveToPageIndex(index: Int) {
        val viewer = viewer ?: return
        val currentChapter = presenter.getCurrentChapter() ?: return
        val page = currentChapter.pages?.getOrNull(index) ?: return
        viewer.moveToPage(page)
    }

    /**
     * Tells the presenter to load the next chapter and mark it as active. The progress dialog
     * should be automatically shown.
     */
    private fun loadNextChapter() {
        presenter.loadNextChapter()
    }

    /**
     * Tells the presenter to load the previous chapter and mark it as active. The progress dialog
     * should be automatically shown.
     */
    private fun loadPreviousChapter() {
        presenter.loadPreviousChapter()
    }

    /**
     * Called from the viewer whenever a [page] is marked as active. It updates the values of the
     * bottom menu and delegates the change to the presenter.
     */
    @SuppressLint("SetTextI18n")
    fun onPageSelected(page: ReaderPage) {
        presenter.onPageSelected(page)
        val pages = page.chapter.pages ?: return

        // Set bottom page number
        page_number.text = "${page.number}/${pages.size}"

        // Set seekbar page number
        if (viewer !is R2LPagerViewer) {
            left_page_text.text = "${page.number}"
            right_page_text.text = "${pages.size}"
        } else {
            right_page_text.text = "${page.number}"
            left_page_text.text = "${pages.size}"
        }

        // Set seekbar progress
        page_seekbar.max = pages.lastIndex
        page_seekbar.progress = page.index
    }

    /**
     * Called from the viewer whenever a [page] is long clicked. A bottom sheet with a list of
     * actions to perform is shown.
     */
    fun onPageLongTap(page: ReaderPage) {
        ReaderPageSheet(this, page).show()
    }

    /**
     * Called from the viewer when the given [chapter] should be preloaded. It should be called when
     * the viewer is reaching the beginning or end of a chapter or the transition page is active.
     */
    fun requestPreloadChapter(chapter: ReaderChapter) {
        presenter.preloadChapter(chapter)
    }

    /**
     * Called from the viewer to toggle the visibility of the menu. It's implemented on the
     * viewer because each one implements its own touch and key events.
     */
    fun toggleMenu() {
        setMenuVisibility(!menuVisible)
    }

    /**
     * Called from the viewer to show the menu.
     */
    fun showMenu() {
        if (!menuVisible) {
            setMenuVisibility(true)
        }
    }

    /**
     * Called from the page sheet. It delegates the call to the presenter to do some IO, which
     * will call [onShareImageResult] with the path the image was saved on when it's ready.
     */
    fun shareImage(page: ReaderPage) {
        presenter.shareImage(page)
    }

    override fun onResume() {
        super.onResume()
        val useBiometrics = preferences.useBiometrics().getOrDefault()
        if (useBiometrics && BiometricManager.from(this)
                .canAuthenticate() == BiometricManager.BIOMETRIC_SUCCESS) {
            if (!MainActivity.unlocked && (preferences.lockAfter().getOrDefault() <= 0 || Date()
                    .time >=
                    preferences.lastUnlock().getOrDefault() + 60 * 1000 * preferences.lockAfter().getOrDefault())) {
                val intent = Intent(this, BiometricActivity::class.java)
                startActivity(intent)
                this.overridePendingTransition(0, 0)
            }
        }
        else if (useBiometrics)
            preferences.useBiometrics().set(false)
    }

    /**
     * Called from the presenter when a page is ready to be shared. It shows Android's default
     * sharing tool.
     */
    fun onShareImageResult(file: File) {
        val stream = file.getUriCompat(this)
        val intent = Intent(Intent.ACTION_SEND).apply {
            putExtra(Intent.EXTRA_STREAM, stream)
            flags = Intent.FLAG_ACTIVITY_NEW_TASK or Intent.FLAG_GRANT_READ_URI_PERMISSION
            clipData = ClipData.newRawUri(null, stream)
            type = "image/*"
        }
        startActivity(Intent.createChooser(intent, getString(R.string.action_share)))
    }

    /**
     * Called from the page sheet. It delegates saving the image of the given [page] on external
     * storage to the presenter.
     */
    fun saveImage(page: ReaderPage) {
        presenter.saveImage(page)
    }

    /**
     * Called from the presenter when a page is saved or fails. It shows a message or logs the
     * event depending on the [result].
     */
    fun onSaveImageResult(result: ReaderPresenter.SaveImageResult) {
        when (result) {
            is ReaderPresenter.SaveImageResult.Success -> {
                toast(R.string.picture_saved)
            }
            is ReaderPresenter.SaveImageResult.Error -> {
                Timber.e(result.error)
            }
        }
    }

    /**
     * Called from the page sheet. It delegates setting the image of the given [page] as the
     * cover to the presenter.
     */
    fun setAsCover(page: ReaderPage) {
        presenter.setAsCover(page)
    }

    /**
     * Called from the presenter when a page is set as cover or fails. It shows a different message
     * depending on the [result].
     */
    fun onSetAsCoverResult(result: ReaderPresenter.SetAsCoverResult) {
        toast(when (result) {
            Success -> R.string.cover_updated
            AddToLibraryFirst -> R.string.notification_first_add_to_library
            Error -> R.string.notification_cover_update_failed
        })
    }

    override fun onVisibilityChange(visible: Boolean) {
        if (visible && !menuStickyVisible && !menuVisible) {
            menuStickyVisible = visible
            if (visible) {
                coroutine = launchUI {
                    delay(2000)
                    if (systemUi?.isShowing == true) {
                        menuStickyVisible = false
                        setMenuVisibility(false)
                    }
                }
                if (Build.VERSION.SDK_INT >= Build.VERSION_CODES.Q) {
                    window.navigationBarColor = getColor(android.R.color.transparent)
                }
                reader_menu_bottom.visibility = View.GONE
                reader_menu.visibility = View.VISIBLE
                val toolbarAnimation = AnimationUtils.loadAnimation(this, R.anim.enter_from_top)
                toolbarAnimation.setAnimationListener(object : SimpleAnimationListener() {
                    override fun onAnimationStart(animation: Animation) {
                        window.addFlags(WindowManager.LayoutParams.FLAG_DRAWS_SYSTEM_BAR_BACKGROUNDS)
                    }
                })
                toolbar.startAnimation(toolbarAnimation)
            }
        }
        else {
            if (menuStickyVisible && !menuVisible) {
                setMenuVisibility(false, animate = false)
            }
            coroutine?.cancel()
        }
    }


    /**
     * Class that handles the user preferences of the reader.
     */
    private inner class ReaderConfig {

        /**
         * List of subscriptions to keep while the reader is alive.
         */
        private val subscriptions = CompositeSubscription()

        /**
         * Custom brightness subscription.
         */
        private var customBrightnessSubscription: Subscription? = null

        /**
         * Custom color filter subscription.
         */
        private var customFilterColorSubscription: Subscription? = null

        /**
         * Initializes the reader subscriptions.
         */
        init {
            val sharedRotation = preferences.rotation().asObservable().share()
            val initialRotation = sharedRotation.take(1)
            val rotationUpdates = sharedRotation.skip(1)
                .delay(250, TimeUnit.MILLISECONDS, AndroidSchedulers.mainThread())

            subscriptions += Observable.merge(initialRotation, rotationUpdates)
                .subscribe { setOrientation(it) }

            subscriptions += preferences.readerTheme().asObservable()
                .skip(1) // We only care about updates
                .subscribe { recreate() }

            subscriptions += preferences.showPageNumber().asObservable()
                .subscribe { setPageNumberVisibility(it) }

            subscriptions += preferences.trueColor().asObservable()
                .subscribe { setTrueColor(it) }

            subscriptions += preferences.fullscreen().asObservable()
                .subscribe { setFullscreen(it) }

            subscriptions += preferences.keepScreenOn().asObservable()
                .subscribe { setKeepScreenOn(it) }

            subscriptions += preferences.customBrightness().asObservable()
                .subscribe { setCustomBrightness(it) }

            subscriptions += preferences.colorFilter().asObservable()
                .subscribe { setColorFilter(it) }

            subscriptions += preferences.colorFilterMode().asObservable()
                .subscribe { setColorFilter(preferences.colorFilter().getOrDefault()) }
        }

        /**
         * Called when the reader is being destroyed. It cleans up all the subscriptions.
         */
        fun destroy() {
            subscriptions.unsubscribe()
            customBrightnessSubscription = null
            customFilterColorSubscription = null
        }

        /**
         * Forces the user preferred [orientation] on the activity.
         */
        private fun setOrientation(orientation: Int) {
            val newOrientation = when (orientation) {
                // Lock in current orientation
                2 -> {
                    val currentOrientation = resources.configuration.orientation
                    if (currentOrientation == Configuration.ORIENTATION_PORTRAIT) {
                        ActivityInfo.SCREEN_ORIENTATION_SENSOR_PORTRAIT
                    } else {
                        ActivityInfo.SCREEN_ORIENTATION_SENSOR_LANDSCAPE
                    }
                }
                // Lock in portrait
                3 -> ActivityInfo.SCREEN_ORIENTATION_SENSOR_PORTRAIT
                // Lock in landscape
                4 -> ActivityInfo.SCREEN_ORIENTATION_SENSOR_LANDSCAPE
                // Rotation free
                else -> ActivityInfo.SCREEN_ORIENTATION_UNSPECIFIED
            }

            if (newOrientation != requestedOrientation) {
                requestedOrientation = newOrientation
            }
        }

        /**
         * Sets the visibility of the bottom page indicator according to [visible].
         */
        private fun setPageNumberVisibility(visible: Boolean) {
            page_number.visibility = if (visible) View.VISIBLE else View.INVISIBLE
        }

        /**
         * Sets the 32-bit color mode according to [enabled].
         */
        private fun setTrueColor(enabled: Boolean) {
            if (enabled)
                SubsamplingScaleImageView.setPreferredBitmapConfig(Bitmap.Config.ARGB_8888)
            else
                SubsamplingScaleImageView.setPreferredBitmapConfig(Bitmap.Config.RGB_565)
        }

        /**
         * Sets the fullscreen reading mode (immersive) according to [enabled].
         */
        private fun setFullscreen(enabled: Boolean) {
            systemUi = if (enabled) {
                val level = SystemUiHelper.LEVEL_IMMERSIVE
<<<<<<< HEAD
                val flags = SystemUiHelper.FLAG_LAYOUT_IN_SCREEN_OLDER_DEVICES
=======
                val flags = SystemUiHelper.FLAG_IMMERSIVE_STICKY or
                        SystemUiHelper.FLAG_LAYOUT_IN_SCREEN_OLDER_DEVICES
>>>>>>> 83d5e458

                SystemUiHelper(this@ReaderActivity, level, flags, this@ReaderActivity)
            } else {
                null
            }
        }

        /**
         * Sets the keep screen on mode according to [enabled].
         */
        private fun setKeepScreenOn(enabled: Boolean) {
            if (enabled) {
                window.addFlags(WindowManager.LayoutParams.FLAG_KEEP_SCREEN_ON)
            } else {
                window.clearFlags(WindowManager.LayoutParams.FLAG_KEEP_SCREEN_ON)
            }
        }

        /**
         * Sets the custom brightness overlay according to [enabled].
         */
        private fun setCustomBrightness(enabled: Boolean) {
            if (enabled) {
                customBrightnessSubscription = preferences.customBrightnessValue().asObservable()
                    .sample(100, TimeUnit.MILLISECONDS, AndroidSchedulers.mainThread())
                    .subscribe { setCustomBrightnessValue(it) }

                subscriptions.add(customBrightnessSubscription)
            } else {
                customBrightnessSubscription?.let { subscriptions.remove(it) }
                setCustomBrightnessValue(0)
            }
        }

        /**
         * Sets the color filter overlay according to [enabled].
         */
        private fun setColorFilter(enabled: Boolean) {
            if (enabled) {
                customFilterColorSubscription = preferences.colorFilterValue().asObservable()
                    .sample(100, TimeUnit.MILLISECONDS, AndroidSchedulers.mainThread())
                    .subscribe { setColorFilterValue(it) }

                subscriptions.add(customFilterColorSubscription)
            } else {
                customFilterColorSubscription?.let { subscriptions.remove(it) }
                color_overlay.visibility = View.GONE
            }
        }

        /**
         * Sets the brightness of the screen. Range is [-75, 100].
         * From -75 to -1 a semi-transparent black view is overlaid with the minimum brightness.
         * From 1 to 100 it sets that value as brightness.
         * 0 sets system brightness and hides the overlay.
         */
        private fun setCustomBrightnessValue(value: Int) {
            // Calculate and set reader brightness.
            val readerBrightness = when {
                value > 0 -> {
                    value / 100f
                }
                value < 0 -> {
                    0.01f
                }
                else -> WindowManager.LayoutParams.BRIGHTNESS_OVERRIDE_NONE
            }

            window.attributes = window.attributes.apply { screenBrightness = readerBrightness }

            // Set black overlay visibility.
            if (value < 0) {
                brightness_overlay.visibility = View.VISIBLE
                val alpha = (abs(value) * 2.56).toInt()
                brightness_overlay.setBackgroundColor(Color.argb(alpha, 0, 0, 0))
            } else {
                brightness_overlay.visibility = View.GONE
            }
        }

        /**
         * Sets the color filter [value].
         */
        private fun setColorFilterValue(value: Int) {
            color_overlay.visibility = View.VISIBLE
            color_overlay.setFilterColor(value, preferences.colorFilterMode().getOrDefault())
        }

    }

}<|MERGE_RESOLUTION|>--- conflicted
+++ resolved
@@ -30,15 +30,11 @@
 import eu.kanade.tachiyomi.data.preference.PreferencesHelper
 import eu.kanade.tachiyomi.data.preference.getOrDefault
 import eu.kanade.tachiyomi.ui.base.activity.BaseRxActivity
-<<<<<<< HEAD
 import eu.kanade.tachiyomi.ui.main.BiometricActivity
 import eu.kanade.tachiyomi.ui.main.MainActivity
 import eu.kanade.tachiyomi.ui.reader.ReaderPresenter.SetAsCoverResult.AddToLibraryFirst
 import eu.kanade.tachiyomi.ui.reader.ReaderPresenter.SetAsCoverResult.Error
 import eu.kanade.tachiyomi.ui.reader.ReaderPresenter.SetAsCoverResult.Success
-=======
-import eu.kanade.tachiyomi.ui.reader.ReaderPresenter.SetAsCoverResult.*
->>>>>>> 83d5e458
 import eu.kanade.tachiyomi.ui.reader.model.ReaderChapter
 import eu.kanade.tachiyomi.ui.reader.model.ReaderPage
 import eu.kanade.tachiyomi.ui.reader.model.ViewerChapters
@@ -329,7 +325,6 @@
                 window.navigationBarColor = getResourceColor(R.attr.colorPrimaryDark)
             }
             if (animate) {
-<<<<<<< HEAD
                 if (!menuStickyVisible) {
                     val toolbarAnimation = AnimationUtils.loadAnimation(this, R.anim.enter_from_top)
                     toolbarAnimation.setAnimationListener(object : SimpleAnimationListener() {
@@ -339,17 +334,6 @@
                     })
                     toolbar.startAnimation(toolbarAnimation)
                 }
-=======
-                val toolbarAnimation = AnimationUtils.loadAnimation(this, R.anim.enter_from_top)
-                toolbarAnimation.setAnimationListener(object : SimpleAnimationListener() {
-                    override fun onAnimationStart(animation: Animation) {
-                        // Fix status bar being translucent the first time it's opened.
-                        window.addFlags(WindowManager.LayoutParams.FLAG_DRAWS_SYSTEM_BAR_BACKGROUNDS)
-                    }
-                })
-                toolbar.startAnimation(toolbarAnimation)
-
->>>>>>> 83d5e458
                 val bottomAnimation = AnimationUtils.loadAnimation(this, R.anim.enter_from_bottom)
                 reader_menu_bottom.startAnimation(bottomAnimation)
             }
@@ -760,12 +744,7 @@
         private fun setFullscreen(enabled: Boolean) {
             systemUi = if (enabled) {
                 val level = SystemUiHelper.LEVEL_IMMERSIVE
-<<<<<<< HEAD
                 val flags = SystemUiHelper.FLAG_LAYOUT_IN_SCREEN_OLDER_DEVICES
-=======
-                val flags = SystemUiHelper.FLAG_IMMERSIVE_STICKY or
-                        SystemUiHelper.FLAG_LAYOUT_IN_SCREEN_OLDER_DEVICES
->>>>>>> 83d5e458
 
                 SystemUiHelper(this@ReaderActivity, level, flags, this@ReaderActivity)
             } else {
