package eu.kanade.tachiyomi.ui.category

import android.view.View
import eu.davidea.flexibleadapter.FlexibleAdapter
import eu.davidea.flexibleadapter.items.AbstractFlexibleItem
import eu.davidea.flexibleadapter.items.IFlexible
import eu.kanade.tachiyomi.R
import eu.kanade.tachiyomi.data.database.models.Category

/**
 * Category item for a recycler view.
 */
class CategoryItem(val category: Category) : AbstractFlexibleItem<CategoryHolder>() {

    /**
     * Whether this item is currently selected.
     */
    var isSelected = false

    /**
     * Returns the layout resource for this item.
     */
    override fun getLayoutRes(): Int {
        return R.layout.categories_item
    }

    /**
     * Returns a new view holder for this item.
     *
     * @param view The view of this item.
     * @param adapter The adapter of this item.
     */
    override fun createViewHolder(view: View, adapter: FlexibleAdapter<IFlexible<androidx.recyclerview.widget.RecyclerView.ViewHolder>>): CategoryHolder {
        return CategoryHolder(view, adapter as CategoryAdapter)
    }

    /**
     * Binds the given view holder with this item.
     *
     * @param adapter The adapter of this item.
     * @param holder The holder to bind.
     * @param position The position of this item in the adapter.
     * @param payloads List of partial changes.
     */
<<<<<<< HEAD
    override fun bindViewHolder(adapter: FlexibleAdapter<IFlexible<androidx.recyclerview.widget.RecyclerView.ViewHolder>>,
                                holder: CategoryHolder,
                                position: Int,
                                payloads: List<Any?>?) {

=======
    override fun bindViewHolder(
        adapter: FlexibleAdapter<IFlexible<RecyclerView.ViewHolder>>,
        holder: CategoryHolder,
        position: Int,
        payloads: List<Any?>?
    ) {
>>>>>>> 264e0436
        holder.bind(category)
    }

    /**
     * Returns true if this item is draggable.
     */
    override fun isDraggable(): Boolean {
        return true
    }

    override fun equals(other: Any?): Boolean {
        if (this === other) return true
        if (other is CategoryItem) {
            return category.id == other.category.id
        }
        return false
    }

    override fun hashCode(): Int {
        return category.id!!
    }
}<|MERGE_RESOLUTION|>--- conflicted
+++ resolved
@@ -1,6 +1,7 @@
 package eu.kanade.tachiyomi.ui.category
 
 import android.view.View
+import androidx.recyclerview.widget.RecyclerView
 import eu.davidea.flexibleadapter.FlexibleAdapter
 import eu.davidea.flexibleadapter.items.AbstractFlexibleItem
 import eu.davidea.flexibleadapter.items.IFlexible
@@ -30,7 +31,7 @@
      * @param view The view of this item.
      * @param adapter The adapter of this item.
      */
-    override fun createViewHolder(view: View, adapter: FlexibleAdapter<IFlexible<androidx.recyclerview.widget.RecyclerView.ViewHolder>>): CategoryHolder {
+    override fun createViewHolder(view: View, adapter: FlexibleAdapter<IFlexible<RecyclerView.ViewHolder>>): CategoryHolder {
         return CategoryHolder(view, adapter as CategoryAdapter)
     }
 
@@ -42,20 +43,12 @@
      * @param position The position of this item in the adapter.
      * @param payloads List of partial changes.
      */
-<<<<<<< HEAD
-    override fun bindViewHolder(adapter: FlexibleAdapter<IFlexible<androidx.recyclerview.widget.RecyclerView.ViewHolder>>,
-                                holder: CategoryHolder,
-                                position: Int,
-                                payloads: List<Any?>?) {
-
-=======
     override fun bindViewHolder(
         adapter: FlexibleAdapter<IFlexible<RecyclerView.ViewHolder>>,
         holder: CategoryHolder,
         position: Int,
         payloads: List<Any?>?
     ) {
->>>>>>> 264e0436
         holder.bind(category)
     }
 
