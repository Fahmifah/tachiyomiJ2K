--- conflicted
+++ resolved
@@ -1,6 +1,10 @@
 package eu.kanade.tachiyomi.ui.setting
 
 import android.graphics.drawable.Drawable
+import android.view.Menu
+import android.view.MenuInflater
+import android.view.MenuItem
+import androidx.appcompat.widget.SearchView
 import androidx.preference.CheckBoxPreference
 import androidx.preference.PreferenceGroup
 import androidx.preference.PreferenceScreen
@@ -8,24 +12,25 @@
 import eu.kanade.tachiyomi.source.SourceManager
 import eu.kanade.tachiyomi.source.icon
 import eu.kanade.tachiyomi.source.online.HttpSource
-<<<<<<< HEAD
-import eu.kanade.tachiyomi.source.online.LoginSource
-import eu.kanade.tachiyomi.util.LocaleHelper
-import eu.kanade.tachiyomi.widget.preference.LoginCheckBoxPreference
-import eu.kanade.tachiyomi.widget.preference.SourceLoginDialog
-import eu.kanade.tachiyomi.widget.preference.SwitchPreferenceCategory
-import exh.source.BlacklistedSources
-=======
 import eu.kanade.tachiyomi.util.preference.onChange
 import eu.kanade.tachiyomi.util.preference.switchPreferenceCategory
 import eu.kanade.tachiyomi.util.preference.titleRes
 import eu.kanade.tachiyomi.util.system.LocaleHelper
+import eu.kanade.tachiyomi.widget.preference.SwitchPreferenceCategory
+import exh.source.BlacklistedSources
 import java.util.TreeMap
->>>>>>> 264e0436
+import kotlinx.coroutines.flow.filter
+import kotlinx.coroutines.flow.launchIn
+import kotlinx.coroutines.flow.onEach
+import reactivecircus.flowbinding.appcompat.queryTextChanges
 import uy.kohesive.injekt.Injekt
 import uy.kohesive.injekt.api.get
 
 class SettingsSourcesController : SettingsController() {
+
+    init {
+        setHasOptionsMenu(true)
+    }
 
     private val onlineSources by lazy {
         Injekt.get<SourceManager>().getOnlineSources().filter {
@@ -33,45 +38,59 @@
         }
     }
 
+    private var query = ""
+
+    private var orderedLangs = listOf<String>()
+    private var langPrefs = mutableListOf<Pair<String, SwitchPreferenceCategory>>()
+    private var sourcesByLang: TreeMap<String, MutableList<HttpSource>> = TreeMap()
+    private var sorting = SourcesSort.Alpha
+
     override fun setupPreferenceScreen(screen: PreferenceScreen) = with(screen) {
         titleRes = R.string.action_filter
 
+        sorting = SourcesSort.from(preferences.sourceSorting().get()) ?: SourcesSort.Alpha
+        activity?.invalidateOptionsMenu()
         // Get the list of active language codes.
         val activeLangsCodes = preferences.enabledLanguages().get()
 
         // Get a map of sources grouped by language.
-        val sourcesByLang = onlineSources.groupByTo(TreeMap(), { it.lang })
+        sourcesByLang = onlineSources.groupByTo(TreeMap(), { it.lang })
 
         // Order first by active languages, then inactive ones
-        val orderedLangs = sourcesByLang.keys.filter { it in activeLangsCodes } +
+        orderedLangs = sourcesByLang.keys.filter { it in activeLangsCodes } +
             sourcesByLang.keys.filterNot { it in activeLangsCodes }
 
         orderedLangs.forEach { lang ->
             val sources = sourcesByLang[lang].orEmpty().sortedBy { it.name }
 
             // Create a preference group and set initial state and change listener
-            switchPreferenceCategory {
-                preferenceScreen.addPreference(this)
-                title = LocaleHelper.getSourceDisplayName(lang, context)
-                isPersistent = false
-                if (lang in activeLangsCodes) {
-                    setChecked(true)
-                    addLanguageSources(this, sources)
-                }
-
-                onChange { newValue ->
-                    val checked = newValue as Boolean
-                    val current = preferences.enabledLanguages().get()
-                    if (!checked) {
-                        preferences.enabledLanguages().set(current - lang)
-                        removeAll()
-                    } else {
-                        preferences.enabledLanguages().set(current + lang)
-                        addLanguageSources(this, sources)
+            langPrefs.add(
+                Pair(
+                    lang,
+                    switchPreferenceCategory {
+                        preferenceScreen.addPreference(this)
+                        title = LocaleHelper.getSourceDisplayName(lang, context)
+                        isPersistent = false
+                        if (lang in activeLangsCodes) {
+                            setChecked(true)
+                            addLanguageSources(this, sortedSources(sourcesByLang[lang]))
+                        }
+
+                        onChange { newValue ->
+                            val checked = newValue as Boolean
+                            val current = preferences.enabledLanguages().get()
+                            if (!checked) {
+                                preferences.enabledLanguages().set(current - lang)
+                                removeAll()
+                            } else {
+                                preferences.enabledLanguages().set(current + lang)
+                                addLanguageSources(this, sortedSources(sourcesByLang[lang]))
+                            }
+                            true
+                        }
                     }
-                    true
-                }
-            }
+                )
+            )
         }
     }
 
@@ -87,6 +106,29 @@
     private fun addLanguageSources(group: PreferenceGroup, sources: List<HttpSource>) {
         val hiddenCatalogues = preferences.hiddenCatalogues().get()
 
+        val selectAllPreference = CheckBoxPreference(group.context).apply {
+            title = "\t\t${context.getString(R.string.pref_category_all_sources)}"
+            key = "all_${sources.first().lang}"
+            isPersistent = false
+            isChecked = sources.all { it.id.toString() !in hiddenCatalogues }
+            isVisible = query.isEmpty()
+
+            onChange { newValue ->
+                val checked = newValue as Boolean
+                val current = preferences.hiddenCatalogues().get() ?: mutableSetOf()
+                if (checked) {
+                    current.minus(sources.map { it.id.toString() })
+                } else {
+                    current.plus(sources.map { it.id.toString() })
+                }
+                preferences.hiddenCatalogues().set(current)
+                group.removeAll()
+                addLanguageSources(group, sortedSources(sources))
+                true
+            }
+        }
+        group.addPreference(selectAllPreference)
+
         sources.forEach { source ->
             val sourcePreference = CheckBoxPreference(group.context).apply {
                 val id = source.id.toString()
@@ -94,6 +136,7 @@
                 key = getSourceKey(source.id)
                 isPersistent = false
                 isChecked = id !in hiddenCatalogues
+                isVisible = query.isEmpty() || source.name.contains(query, ignoreCase = true)
 
                 val sourceIcon = source.icon()
                 if (sourceIcon != null) {
@@ -112,6 +155,8 @@
                         }
                     )
 
+                    group.removeAll()
+                    addLanguageSources(group, sortedSources(sources))
                     true
                 }
             }
@@ -123,4 +168,93 @@
     private fun getSourceKey(sourceId: Long): String {
         return "source_$sourceId"
     }
+
+    /**
+     * Adds items to the options menu.
+     *
+     * @param menu menu containing options.
+     * @param inflater used to load the menu xml.
+     */
+    override fun onCreateOptionsMenu(menu: Menu, inflater: MenuInflater) {
+        inflater.inflate(R.menu.settings_sources, menu)
+        if (sorting == SourcesSort.Alpha) menu.findItem(R.id.action_sort_alpha).isChecked = true
+        else menu.findItem(R.id.action_sort_enabled).isChecked = true
+
+        val searchItem = menu.findItem(R.id.action_search)
+        val searchView = searchItem.actionView as SearchView
+        searchView.maxWidth = Int.MAX_VALUE
+
+        if (this.query.isNotEmpty()) {
+            searchItem.expandActionView()
+            searchView.setQuery(query, true)
+            searchView.clearFocus()
+        }
+
+        searchView.queryTextChanges()
+            .filter { router.backstack.lastOrNull()?.controller() == this }
+            .onEach {
+                this.query = it.toString()
+                drawSources()
+            }
+            .launchIn(scope)
+
+        // Fixes problem with the overflow icon showing up in lieu of search
+        searchItem.setOnActionExpandListener(object : MenuItem.OnActionExpandListener {
+            override fun onMenuItemActionExpand(item: MenuItem): Boolean {
+                return true
+            }
+
+            override fun onMenuItemActionCollapse(item: MenuItem): Boolean {
+                activity?.invalidateOptionsMenu()
+                return true
+            }
+        })
+    }
+
+    private fun drawSources() {
+        val activeLangsCodes = preferences.enabledLanguages().get()
+        langPrefs.forEach { group ->
+            if (group.first in activeLangsCodes) {
+                group.second.removeAll()
+                addLanguageSources(group.second, sortedSources(sourcesByLang[group.first]))
+            }
+        }
+    }
+
+    private fun sortedSources(sources: List<HttpSource>?): List<HttpSource> {
+        val sourceAlpha = sources.orEmpty().sortedBy { it.name }
+        return if (sorting == SourcesSort.Enabled) {
+            val hiddenCatalogues = preferences.hiddenCatalogues().get()
+            sourceAlpha.filter { it.id.toString() !in hiddenCatalogues } +
+                sourceAlpha.filterNot { it.id.toString() !in hiddenCatalogues }
+        } else {
+            sourceAlpha
+        }
+    }
+
+    /**
+     * Called when an option menu item has been selected by the user.
+     *
+     * @param item The selected item.
+     * @return True if this event has been consumed, false if it has not.
+     */
+    override fun onOptionsItemSelected(item: MenuItem): Boolean {
+        sorting = when (item.itemId) {
+            R.id.action_sort_alpha -> SourcesSort.Alpha
+            R.id.action_sort_enabled -> SourcesSort.Enabled
+            else -> return super.onOptionsItemSelected(item)
+        }
+        item.isChecked = true
+        preferences.sourceSorting().set(sorting.value)
+        drawSources()
+        return true
+    }
+
+    enum class SourcesSort(val value: Int) {
+        Alpha(0), Enabled(1);
+
+        companion object {
+            fun from(i: Int): SourcesSort? = values().find { it.value == i }
+        }
+    }
 }