package eu.kanade.tachiyomi.ui.setting

<<<<<<< HEAD
import android.app.Dialog
import android.os.Build
import android.os.Bundle
import android.os.Handler
import android.view.View
import androidx.preference.PreferenceScreen
import com.afollestad.materialdialogs.MaterialDialog
import eu.kanade.tachiyomi.R
import eu.kanade.tachiyomi.data.database.DatabaseHelper
import eu.kanade.tachiyomi.data.database.models.Category
import eu.kanade.tachiyomi.data.library.LibraryUpdateJob
import eu.kanade.tachiyomi.data.preference.PreferencesHelper
import eu.kanade.tachiyomi.data.preference.getOrDefault
import eu.kanade.tachiyomi.ui.base.controller.DialogController
import eu.kanade.tachiyomi.util.LocaleHelper
import exh.ui.lock.FingerLockPreference
import exh.ui.lock.LockPreference
import kotlinx.android.synthetic.main.pref_library_columns.view.*
import rx.Observable
import uy.kohesive.injekt.Injekt
import uy.kohesive.injekt.api.get
=======
import android.content.Intent
import android.os.Build
import android.provider.Settings
import androidx.preference.PreferenceScreen
import eu.kanade.tachiyomi.R
>>>>>>> 264e0436
import eu.kanade.tachiyomi.data.preference.PreferenceKeys as Keys
import eu.kanade.tachiyomi.data.preference.PreferenceValues as Values
import eu.kanade.tachiyomi.data.preference.asImmediateFlow
import eu.kanade.tachiyomi.util.preference.defaultValue
import eu.kanade.tachiyomi.util.preference.entriesRes
import eu.kanade.tachiyomi.util.preference.intListPreference
import eu.kanade.tachiyomi.util.preference.listPreference
import eu.kanade.tachiyomi.util.preference.onChange
import eu.kanade.tachiyomi.util.preference.onClick
import eu.kanade.tachiyomi.util.preference.preference
import eu.kanade.tachiyomi.util.preference.preferenceCategory
import eu.kanade.tachiyomi.util.preference.switchPreference
import eu.kanade.tachiyomi.util.preference.titleRes
import eu.kanade.tachiyomi.util.system.LocaleHelper
import kotlinx.coroutines.flow.launchIn

class SettingsGeneralController : SettingsController() {

    override fun setupPreferenceScreen(screen: PreferenceScreen) = with(screen) {
        titleRes = R.string.pref_category_general

        intListPreference {
            key = Keys.startScreen
            titleRes = R.string.pref_start_screen
            entriesRes = arrayOf(
                R.string.label_library,
                R.string.label_recent_updates,
                R.string.label_recent_manga
            )
            entryValues = arrayOf("1", "3", "2")
            defaultValue = "1"
            summary = "%s"
        }
        switchPreference {
            key = Keys.confirmExit
            titleRes = R.string.pref_confirm_exit
            defaultValue = false
        }
        if (Build.VERSION.SDK_INT >= Build.VERSION_CODES.O) {
            preference {
                titleRes = R.string.pref_manage_notifications
                onClick {
                    val intent = Intent(Settings.ACTION_APP_NOTIFICATION_SETTINGS).apply {
                        putExtra(Settings.EXTRA_APP_PACKAGE, context.packageName)
                    }
                    startActivity(intent)
                }
            }
        }
<<<<<<< HEAD

        // --> EXH
        switchPreference {
            key = Keys.eh_expandFilters
            title = "Expand all search filters by default"
            defaultValue = false
        }

        switchPreference {
            key = Keys.eh_autoSolveCaptchas
            title = "Automatically solve captcha"
            summary = "Use HIGHLY EXPERIMENTAL automatic ReCAPTCHA solver. Will be grayed out if unsupported by your device."
            defaultValue = false
            shouldDisableView = Build.VERSION.SDK_INT < Build.VERSION_CODES.LOLLIPOP
        }

        switchPreference {
            key = Keys.eh_incogWebview
            title = "Incognito 'Open in browser'"
            summary = "Prevent pages viewed from the 'Open in browser' menu option from being placed into Chrome's browsing history. May be buggy, some browser features will be unavailable."
            defaultValue = false
        }

        preferenceCategory {
            title = "Application lock"

            LockPreference(context).apply {
                key = "pref_app_lock" // Not persistent so use random key
                isPersistent = false

                addPreference(this)
            }

            FingerLockPreference(context).apply {
                key = "pref_lock_finger" // Not persistent so use random key
                isPersistent = false

                addPreference(this)

                //Call after addPreference
                dependency = "pref_app_lock"
            }

            switchPreference {
                key = Keys.eh_lock_manually

                title = "Lock manually only"
                summary = "Disable automatic app locking. The app can still be locked manually by long-pressing the three-lines/back button in the top left corner."
                defaultValue = false
            }
        }
        // <-- EXH
    }

    class LibraryColumnsDialog : DialogController() {
=======
>>>>>>> 264e0436

        preferenceCategory {
            titleRes = R.string.pref_category_display

            listPreference {
                key = Keys.lang
                titleRes = R.string.pref_language

                val langs = mutableListOf<Pair<String, String>>()
                langs += Pair("", "${context.getString(R.string.system_default)} (${LocaleHelper.getDisplayName("")})")
                langs += arrayOf(
                    "ar", "bg", "bn", "ca", "cs", "de", "el", "en-US", "en-GB", "es", "fr", "he",
                    "hi", "hu", "in", "it", "ja", "ko", "lv", "ms", "nb-rNO", "nl", "pl", "pt",
                    "pt-BR", "ro", "ru", "sc", "sr", "sv", "th", "tl", "tr", "uk", "vi", "zh-rCN"
                )
                    .map {
                        Pair(it, LocaleHelper.getDisplayName(it))
                    }
                    .sortedBy { it.second }

                entryValues = langs.map { it.first }.toTypedArray()
                entries = langs.map { it.second }.toTypedArray()
                defaultValue = ""
                summary = "%s"

                onChange { newValue ->
                    val activity = activity ?: return@onChange false
                    val app = activity.application
                    LocaleHelper.changeLocale(newValue.toString())
                    LocaleHelper.updateConfiguration(app, app.resources.configuration)
                    activity.recreate()
                    true
                }
            }
            listPreference {
                key = Keys.dateFormat
                titleRes = R.string.pref_date_format
                entryValues = arrayOf("", "MM/dd/yy", "dd/MM/yy", "yyyy-MM-dd")
                entries = entryValues.map { value ->
                    if (value == "") {
                        context.getString(R.string.system_default)
                    } else {
                        value
                    }
                }.toTypedArray()
                defaultValue = ""
                summary = "%s"
            }
            listPreference {
                key = Keys.themeMode
                titleRes = R.string.pref_theme_mode

                if (Build.VERSION.SDK_INT >= Build.VERSION_CODES.O) {
                    entriesRes = arrayOf(
                        R.string.theme_system,
                        R.string.theme_light,
                        R.string.theme_dark
                    )
                    entryValues = arrayOf(
                        Values.THEME_MODE_SYSTEM,
                        Values.THEME_MODE_LIGHT,
                        Values.THEME_MODE_DARK
                    )
                    defaultValue = Values.THEME_MODE_SYSTEM
                } else {
                    entriesRes = arrayOf(
                        R.string.theme_light,
                        R.string.theme_dark
                    )
                    entryValues = arrayOf(
                        Values.THEME_MODE_LIGHT,
                        Values.THEME_MODE_DARK
                    )
                    defaultValue = Values.THEME_MODE_LIGHT
                }

                summary = "%s"

                onChange {
                    activity?.recreate()
                    true
                }
            }
            listPreference {
                key = Keys.themeLight
                titleRes = R.string.pref_theme_light
                entriesRes = arrayOf(
                    R.string.theme_light_default,
                    R.string.theme_light_blue
                )
                entryValues = arrayOf(
                    Values.THEME_LIGHT_DEFAULT,
                    Values.THEME_LIGHT_BLUE
                )
                defaultValue = Values.THEME_LIGHT_DEFAULT
                summary = "%s"

                preferences.themeMode().asImmediateFlow { isVisible = it != Values.THEME_MODE_DARK }
                    .launchIn(scope)

                onChange {
                    if (preferences.themeMode().get() != Values.THEME_MODE_DARK) {
                        activity?.recreate()
                    }
                    true
                }
            }
            listPreference {
                key = Keys.themeDark
                titleRes = R.string.pref_theme_dark
                entriesRes = arrayOf(
                    R.string.theme_dark_default,
                    R.string.theme_dark_blue,
                    R.string.theme_dark_amoled
                )
                entryValues = arrayOf(
                    Values.THEME_DARK_DEFAULT,
                    Values.THEME_DARK_BLUE,
                    Values.THEME_DARK_AMOLED
                )
                defaultValue = Values.THEME_DARK_DEFAULT
                summary = "%s"

                preferences.themeMode().asImmediateFlow { isVisible = it != Values.THEME_MODE_LIGHT }
                    .launchIn(scope)

                onChange {
                    if (preferences.themeMode().get() != Values.THEME_MODE_LIGHT) {
                        activity?.recreate()
                    }
                    true
                }
            }
        }
    }
}<|MERGE_RESOLUTION|>--- conflicted
+++ resolved
@@ -1,34 +1,10 @@
 package eu.kanade.tachiyomi.ui.setting
 
-<<<<<<< HEAD
-import android.app.Dialog
-import android.os.Build
-import android.os.Bundle
-import android.os.Handler
-import android.view.View
-import androidx.preference.PreferenceScreen
-import com.afollestad.materialdialogs.MaterialDialog
-import eu.kanade.tachiyomi.R
-import eu.kanade.tachiyomi.data.database.DatabaseHelper
-import eu.kanade.tachiyomi.data.database.models.Category
-import eu.kanade.tachiyomi.data.library.LibraryUpdateJob
-import eu.kanade.tachiyomi.data.preference.PreferencesHelper
-import eu.kanade.tachiyomi.data.preference.getOrDefault
-import eu.kanade.tachiyomi.ui.base.controller.DialogController
-import eu.kanade.tachiyomi.util.LocaleHelper
-import exh.ui.lock.FingerLockPreference
-import exh.ui.lock.LockPreference
-import kotlinx.android.synthetic.main.pref_library_columns.view.*
-import rx.Observable
-import uy.kohesive.injekt.Injekt
-import uy.kohesive.injekt.api.get
-=======
 import android.content.Intent
 import android.os.Build
 import android.provider.Settings
 import androidx.preference.PreferenceScreen
 import eu.kanade.tachiyomi.R
->>>>>>> 264e0436
 import eu.kanade.tachiyomi.data.preference.PreferenceKeys as Keys
 import eu.kanade.tachiyomi.data.preference.PreferenceValues as Values
 import eu.kanade.tachiyomi.data.preference.asImmediateFlow
@@ -43,6 +19,8 @@
 import eu.kanade.tachiyomi.util.preference.switchPreference
 import eu.kanade.tachiyomi.util.preference.titleRes
 import eu.kanade.tachiyomi.util.system.LocaleHelper
+import exh.ui.lock.FingerLockPreference
+import exh.ui.lock.LockPreference
 import kotlinx.coroutines.flow.launchIn
 
 class SettingsGeneralController : SettingsController() {
@@ -78,64 +56,6 @@
                 }
             }
         }
-<<<<<<< HEAD
-
-        // --> EXH
-        switchPreference {
-            key = Keys.eh_expandFilters
-            title = "Expand all search filters by default"
-            defaultValue = false
-        }
-
-        switchPreference {
-            key = Keys.eh_autoSolveCaptchas
-            title = "Automatically solve captcha"
-            summary = "Use HIGHLY EXPERIMENTAL automatic ReCAPTCHA solver. Will be grayed out if unsupported by your device."
-            defaultValue = false
-            shouldDisableView = Build.VERSION.SDK_INT < Build.VERSION_CODES.LOLLIPOP
-        }
-
-        switchPreference {
-            key = Keys.eh_incogWebview
-            title = "Incognito 'Open in browser'"
-            summary = "Prevent pages viewed from the 'Open in browser' menu option from being placed into Chrome's browsing history. May be buggy, some browser features will be unavailable."
-            defaultValue = false
-        }
-
-        preferenceCategory {
-            title = "Application lock"
-
-            LockPreference(context).apply {
-                key = "pref_app_lock" // Not persistent so use random key
-                isPersistent = false
-
-                addPreference(this)
-            }
-
-            FingerLockPreference(context).apply {
-                key = "pref_lock_finger" // Not persistent so use random key
-                isPersistent = false
-
-                addPreference(this)
-
-                //Call after addPreference
-                dependency = "pref_app_lock"
-            }
-
-            switchPreference {
-                key = Keys.eh_lock_manually
-
-                title = "Lock manually only"
-                summary = "Disable automatic app locking. The app can still be locked manually by long-pressing the three-lines/back button in the top left corner."
-                defaultValue = false
-            }
-        }
-        // <-- EXH
-    }
-
-    class LibraryColumnsDialog : DialogController() {
-=======
->>>>>>> 264e0436
 
         preferenceCategory {
             titleRes = R.string.pref_category_display
@@ -270,5 +190,61 @@
                 }
             }
         }
+
+        // --> EXH
+        switchPreference {
+            key = Keys.eh_expandFilters
+            title = "Expand all search filters by default"
+            defaultValue = false
+        }
+
+        switchPreference {
+            key = Keys.eh_autoSolveCaptchas
+            title = "Automatically solve captcha"
+            summary =
+                "Use HIGHLY EXPERIMENTAL automatic ReCAPTCHA solver. Will be grayed out if unsupported by your device."
+            defaultValue = false
+        }
+
+        preferenceCategory {
+            title = "Application lock"
+
+            LockPreference(context).apply {
+                key = "pref_app_lock" // Not persistent so use random key
+                isPersistent = false
+
+                addPreference(this)
+            }
+
+            FingerLockPreference(context).apply {
+                key = "pref_lock_finger" // Not persistent so use random key
+                isPersistent = false
+
+                addPreference(this)
+
+                // Call after addPreference
+                dependency = "pref_app_lock"
+            }
+
+            switchPreference {
+                key = Keys.eh_lock_manually
+
+                title = "Lock manually only"
+                summary =
+                    "Disable automatic app locking. The app can still be locked manually by long-pressing the three-lines/back button in the top left corner."
+                defaultValue = false
+            }
+            switchPreference {
+                key = Keys.secureScreen
+                title = "Enable Secure Screen"
+                defaultValue = false
+            }
+            switchPreference {
+                key = Keys.hideNotificationContent
+                titleRes = R.string.hide_notification_content
+                defaultValue = false
+            }
+        }
+        // <-- EXH
     }
 }