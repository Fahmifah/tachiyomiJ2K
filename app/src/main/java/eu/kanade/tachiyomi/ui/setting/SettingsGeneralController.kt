--- conflicted
+++ resolved
@@ -1,6 +1,5 @@
 package eu.kanade.tachiyomi.ui.setting
 
-<<<<<<< HEAD
 import android.app.Dialog
 import android.os.Bundle
 import android.os.Handler
@@ -23,20 +22,12 @@
 import rx.Observable
 import uy.kohesive.injekt.Injekt
 import uy.kohesive.injekt.api.get
-=======
-import androidx.preference.PreferenceScreen
-import eu.kanade.tachiyomi.R
-import eu.kanade.tachiyomi.util.LocaleHelper
->>>>>>> 745f8d32
 import eu.kanade.tachiyomi.data.preference.PreferenceKeys as Keys
 
 class SettingsGeneralController : SettingsController() {
 
-<<<<<<< HEAD
     private val isUpdaterEnabled = BuildConfig.INCLUDE_UPDATER
 
-=======
->>>>>>> 745f8d32
     override fun setupPreferenceScreen(screen: PreferenceScreen) = with(screen) {
         titleRes = R.string.pref_category_general
 
@@ -78,10 +69,6 @@
                 true
             }
         }
-<<<<<<< HEAD
-
-=======
->>>>>>> 745f8d32
         intListPreference {
             key = Keys.startScreen
             titleRes = R.string.pref_start_screen
@@ -91,7 +78,6 @@
             defaultValue = "1"
             summary = "%s"
         }
-<<<<<<< HEAD
         switchPreference {
             key = eu.kanade.tachiyomi.data.preference.PreferenceKeys.automaticUpdates
             titleRes = R.string.pref_enable_automatic_updates
@@ -143,7 +129,5 @@
                 summary = "%s"
             }
         }
-=======
->>>>>>> 745f8d32
     }
 }