<menu xmlns:android="http://schemas.android.com/apk/res/android"
    xmlns:app="http://schemas.android.com/apk/res-auto"
    xmlns:tools="http://schemas.android.com/tools"
    tools:context=".MainActivity">

    <item
        android:id="@+id/action_search"
        android:icon="@drawable/ic_search_24dp"
        android:title="@string/action_search"
        app:actionViewClass="androidx.appcompat.widget.SearchView"
        app:iconTint="?attr/colorOnPrimary"
        app:showAsAction="collapseActionView|ifRoom" />

    <item
        android:id="@+id/action_filter"
        android:icon="@drawable/ic_filter_list_24dp"
        android:title="@string/action_filter"
        app:iconTint="?attr/colorOnPrimary"
        app:showAsAction="ifRoom" />

    <item
        android:id="@+id/action_update_library"
        android:icon="@drawable/ic_refresh_24dp"
        android:title="@string/action_update_library"
<<<<<<< HEAD
        app:showAsAction="ifRoom"/>

    <item
        android:id="@+id/action_sync_favorites"
        android:icon="@drawable/ic_cloud_white_24dp"
        android:title="Sync favorites"
        app:showAsAction="ifRoom"/>

    <item
        android:id="@+id/action_edit_categories"
        android:title="@string/action_edit_categories"
        app:showAsAction="never"/>

    <item
        android:id="@+id/action_source_migration"
        android:title="@string/label_migration"
        app:showAsAction="never"/>
=======
        app:iconTint="?attr/colorOnPrimary"
        app:showAsAction="ifRoom" />
>>>>>>> 264e0436

</menu><|MERGE_RESOLUTION|>--- conflicted
+++ resolved
@@ -22,14 +22,14 @@
         android:id="@+id/action_update_library"
         android:icon="@drawable/ic_refresh_24dp"
         android:title="@string/action_update_library"
-<<<<<<< HEAD
-        app:showAsAction="ifRoom"/>
+        app:iconTint="?attr/colorOnPrimary"
+        app:showAsAction="ifRoom" />
 
     <item
         android:id="@+id/action_sync_favorites"
         android:icon="@drawable/ic_cloud_white_24dp"
         android:title="Sync favorites"
-        app:showAsAction="ifRoom"/>
+        app:showAsAction="never"/>
 
     <item
         android:id="@+id/action_edit_categories"
@@ -40,9 +40,5 @@
         android:id="@+id/action_source_migration"
         android:title="@string/label_migration"
         app:showAsAction="never"/>
-=======
-        app:iconTint="?attr/colorOnPrimary"
-        app:showAsAction="ifRoom" />
->>>>>>> 264e0436
 
 </menu>