--- conflicted
+++ resolved
@@ -101,8 +101,6 @@
         <item>1</item>
         <item>2</item>
     </string-array>
-<<<<<<< HEAD
-=======
 
     <string-array name="color_filter_modes">
         <item>@string/filter_mode_default</item>
@@ -110,5 +108,4 @@
         <item>@string/filter_mode_screen</item>
     </string-array>
 
->>>>>>> 3abae1cc
 </resources>