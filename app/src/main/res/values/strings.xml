--- conflicted
+++ resolved
@@ -142,6 +142,9 @@
     <string name="dark_theme">Dark</string>
     <string name="amoled_theme">AMOLED dark</string>
     <string name="darkblue_theme">Dark blue</string>
+    <string name="system_theme">System default</string>
+    <string name="system_amoled_theme">System default (AMOLED dark)</string>
+    <string name="system_darkblue_theme">System default (Dark blue)</string>
     <string name="pref_start_screen">Start screen</string>
     <string name="pref_language">Language</string>
     <string name="system_default">System default</string>
@@ -179,20 +182,6 @@
     <string name="pref_skip_pre_migration_summary">Use last saved pre-migration preferences
     and sources to mass migrate</string>
     <string name="pref_ask_update_manga_sync">Confirm before updating</string>
-<<<<<<< HEAD
-    <string name="pref_theme">App theme</string>
-    <string name="light_theme">Light</string>
-    <string name="dark_theme">Dark</string>
-    <string name="amoled_theme">AMOLED dark</string>
-    <string name="darkblue_theme">Dark blue</string>
-    <string name="system_theme">System default</string>
-    <string name="system_amoled_theme">System default (AMOLED dark)</string>
-    <string name="system_darkblue_theme">System default (Dark blue)</string>
-    <string name="pref_start_screen">Start screen</string>
-    <string name="pref_language">Language</string>
-    <string name="system_default">System default</string>
-=======
->>>>>>> 745f8d32
     <string name="default_category">Default category</string>
     <string name="default_category_summary">Always ask</string>
     <string name="lock_with_biometrics">Lock with biometrics</string>
