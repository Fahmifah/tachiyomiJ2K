<resources>
    <string name="app_name" translatable="false">TachiyomiEH</string>

    <!--Models-->
    <string name="name">Name</string>
    <string name="categories">Categories</string>
    <string name="manga">Manga</string>
    <string name="chapters">Chapters</string>
    <string name="track">Tracking</string>
    <string name="history">History</string>

    <!-- Activities and fragments labels (toolbar title) -->
    <string name="label_settings">Settings</string>
    <string name="label_download_queue">Download queue</string>
    <string name="label_library">My library</string>
    <string name="label_recent_manga">Recently read</string>
    <string name="label_catalogues">Catalogues</string>
    <string name="label_recent_updates">Library updates</string>
    <string name="label_latest_updates">Latest updates</string>
    <string name="label_categories">Categories</string>
    <string name="label_selected">Selected: %1$d</string>
    <string name="label_backup">Backup</string>


    <!-- Actions -->
    <string name="action_settings">Settings</string>
    <string name="action_filter">Filter</string>
    <string name="action_filter_downloaded">Downloaded</string>
    <string name="action_filter_bookmarked">Bookmarked</string>
    <string name="action_filter_unread">Unread</string>
    <string name="action_filter_read">Read</string>
    <string name="action_filter_empty">Remove filter</string>
    <string name="action_sort_alpha">Alphabetically</string>
    <string name="action_sort_total">Total chapters</string>
    <string name="action_sort_last_read">Last read</string>
    <string name="action_sort_last_updated">Last updated</string>
    <string name="action_search">Search</string>
    <string name="action_global_search">Global search</string>
    <string name="action_select_all">Select all</string>
    <string name="action_mark_as_read">Mark as read</string>
    <string name="action_mark_as_unread">Mark as unread</string>
    <string name="action_mark_previous_as_read">Mark previous as read</string>
    <string name="action_download">Download</string>
    <string name="action_bookmark">Bookmark</string>
    <string name="action_remove_bookmark">Remove bookmark</string>
    <string name="action_delete">Delete</string>
    <string name="action_update">Update</string>
    <string name="action_update_library">Update library</string>
    <string name="action_edit">Edit</string>
    <string name="action_add">Add</string>
    <string name="action_add_category">Add category</string>
    <string name="action_edit_categories">Edit categories</string>
    <string name="action_rename_category">Rename category</string>
    <string name="action_move_category">Move to categories</string>
    <string name="action_edit_cover">Edit the cover picture</string>
    <string name="action_sort_up">Sort up</string>
    <string name="action_sort_down">Sort down</string>
    <string name="action_show_unread">Unread</string>
    <string name="action_show_downloaded">Downloaded</string>
    <string name="action_next_unread">Next unread</string>
    <string name="action_start">Start</string>
    <string name="action_stop">Stop</string>
    <string name="action_pause">Pause</string>
    <string name="action_clear">Clear</string>
    <string name="action_close">Close</string>
    <string name="action_previous_chapter">Previous chapter</string>
    <string name="action_next_chapter">Next chapter</string>
    <string name="action_retry">Retry</string>
    <string name="action_remove">Remove</string>
    <string name="action_resume">Resume</string>
    <string name="action_move">Move</string>
    <string name="action_open_in_browser">Open in browser</string>
    <string name="action_add_to_home_screen">Add to home screen</string>
    <string name="action_display_mode">Change display mode</string>
    <string name="action_display">Display</string>
    <string name="action_display_grid">Grid</string>
    <string name="action_display_list">List</string>
    <string name="action_display_download_badge">Download badges</string>
    <string name="action_set_filter">Set filter</string>
    <string name="action_cancel">Cancel</string>
    <string name="action_sort">Sort</string>
    <string name="action_install">Install</string>
    <string name="action_share">Share</string>
    <string name="action_save">Save</string>
    <string name="action_reset">Reset</string>
    <string name="action_undo">Undo</string>
    <string name="action_export">Export</string>
    <string name="action_open_log">Open log</string>
    <string name="action_create">Create</string>
    <string name="action_restore">Restore</string>
    <string name="action_open">Open</string>
    <string name="action_login">Login</string>

    <!-- Operations -->
    <string name="deleting">Deleting…</string>
    <string name="loading">Loading…</string>

    <!-- Shortcuts-->
    <string name="app_not_available">Application not available</string>
    <string name="short_recent_updates">Updates</string>

    <!-- Preferences -->
      <!-- Subsections -->
    <string name="pref_category_general">General</string>
    <string name="pref_category_reader">Reader</string>
    <string name="pref_category_downloads">Downloads</string>
    <string name="pref_category_sources">Sources</string>
    <string name="pref_category_tracking">Tracking</string>
    <string name="pref_category_advanced">Advanced</string>
    <string name="pref_category_about">About</string>

      <!-- General section -->
    <string name="pref_library_columns">Library manga per row</string>
    <string name="portrait">Portrait</string>
    <string name="landscape">Landscape</string>
    <string name="default_columns">Default</string>
    <string name="pref_library_update_interval">Library update frequency</string>
    <string name="update_never">Manual</string>
    <string name="update_1hour">Hourly</string>
    <string name="update_2hour">Every 2 hours</string>
    <string name="update_3hour">Every 3 hours</string>
    <string name="update_6hour">Every 6 hours</string>
    <string name="update_12hour">Every 12 hours</string>
    <string name="update_24hour">Daily</string>
    <string name="update_48hour">Every 2 days</string>
    <string name="update_weekly">Weekly</string>
    <string name="update_monthly">Monthly</string>
    <string name="pref_library_update_categories">Categories to include in global update</string>
    <string name="all">All</string>
    <string name="pref_library_update_restriction">Library update restrictions</string>
    <string name="pref_library_update_restriction_summary">Update only when the conditions are met</string>
    <string name="wifi">Wi-Fi</string>
    <string name="charging">Charging</string>
    <string name="pref_update_only_non_completed">Only update ongoing manga</string>
    <string name="pref_auto_update_manga_sync">Sync chapters after reading</string>
    <string name="pref_ask_update_manga_sync">Confirm before updating</string>
    <string name="pref_theme">Application theme</string>
    <string name="light_theme">Main theme</string>
    <string name="dark_theme">Dark theme</string>
    <string name="amoled_theme">AMOLED theme</string>
    <string name="pref_start_screen">Start screen</string>
    <string name="pref_language">Language</string>
    <string name="system_default">System default</string>
    <string name="default_category">Default category</string>
    <string name="default_category_summary">Always ask</string>

      <!-- Reader section -->
    <string name="pref_fullscreen">Fullscreen</string>
    <string name="pref_lock_orientation">Lock orientation</string>
    <string name="pref_page_transitions">Page transitions</string>
    <string name="pref_show_page_number">Show page number</string>
    <string name="pref_crop_borders">Crop borders</string>
    <string name="pref_custom_brightness">Use custom brightness</string>
    <string name="pref_custom_color_filter">Use custom color filter</string>
    <string name="pref_keep_screen_on">Keep screen on</string>
    <string name="pref_reader_navigation">Navigation</string>
    <string name="pref_read_with_volume_keys">Volume keys</string>
    <string name="pref_read_with_volume_keys_inverted">Invert volume keys</string>
    <string name="pref_read_with_tapping">Tapping</string>
    <string name="pref_reader_theme">Background color</string>
    <string name="white_background">White</string>
    <string name="black_background">Black</string>
    <string name="pref_viewer_type">Default viewer</string>
    <string name="default_viewer">Default</string>
    <string name="left_to_right_viewer">Left to right</string>
    <string name="right_to_left_viewer">Right to left</string>
    <string name="vertical_viewer">Vertical</string>
    <string name="webtoon_viewer">Webtoon</string>
    <string name="pref_image_decoder">Image decoder</string>
    <string name="pref_image_scale_type">Scale type</string>
    <string name="scale_type_fit_screen">Fit screen</string>
    <string name="scale_type_stretch">Stretch</string>
    <string name="scale_type_fit_width">Fit width</string>
    <string name="scale_type_fit_height">Fit height</string>
    <string name="scale_type_original_size">Original size</string>
    <string name="scale_type_smart_fit">Smart fit</string>
    <string name="pref_zoom_start">Zoom start position</string>
    <string name="zoom_start_automatic">Automatic</string>
    <string name="zoom_start_left">Left</string>
    <string name="zoom_start_right">Right</string>
    <string name="zoom_start_center">Center</string>
    <string name="pref_rotation_type">Rotation</string>
    <string name="rotation_free">Free</string>
    <string name="rotation_lock">Lock</string>
    <string name="rotation_force_portrait">Force portrait</string>
    <string name="rotation_force_landscape">Force landscape</string>
    <string name="color_filter_r_value">R</string>
    <string name="color_filter_g_value">G</string>
    <string name="color_filter_b_value">B</string>
    <string name="color_filter_a_value">A</string>


      <!-- Downloads section -->
    <string name="pref_download_directory">Downloads directory</string>
    <string name="pref_download_slots">Simultaneous downloads</string>
    <string name="pref_download_only_over_wifi">Only download over Wi-Fi</string>
    <string name="pref_remove_after_marked_as_read">Remove when marked as read</string>
    <string name="pref_remove_after_read">Remove after read</string>
    <string name="custom_dir">Custom directory</string>
    <string name="disabled">Disabled</string>
    <string name="last_read_chapter">Last read chapter</string>
    <string name="second_to_last">Second to last chapter</string>
    <string name="third_to_last">Third to last chapter</string>
    <string name="fourth_to_last">Fourth to last chapter</string>
    <string name="fifth_to_last">Fifth to last chapter</string>
    <string name="pref_download_new">Download new chapters</string>
    <string name="pref_download_new_categories">Categories to include in download</string>

      <!-- Sync section -->
    <string name="services">Services</string>

    <!-- Backup section -->
    <string name="backup">Backup</string>
    <string name="pref_create_backup">Create backup</string>
    <string name="pref_create_backup_summ">Can be used to restore current library</string>
    <string name="pref_restore_backup">Restore backup</string>
    <string name="pref_restore_backup_summ">Restore library from backup file</string>
    <string name="pref_backup_directory">Backup directory</string>
    <string name="pref_backup_service_category">Service</string>
    <string name="pref_backup_interval">Backup frequency</string>
    <string name="pref_backup_slots">Max automatic backups</string>
    <string name="dialog_restoring_backup">Restoring backup\n%1$s added to library</string>
    <string name="source_not_found">Source not found</string>
    <string name="dialog_restoring_source_not_found">Restoring backup\n%1$s source not found</string>
    <string name="backup_created">Backup created</string>
    <string name="restore_completed">Restore completed</string>
    <string name="error_opening_log">Could not open log</string>
    <string name="restore_completed_content">Restore took %1$s.\n%2$s errors found.</string>
    <string name="backup_restore_content">Restore uses source to fetch data, carrier costs may apply.\nAlso make sure you are properly logged in sources that require so before restoring.</string>
    <string name="file_saved">File saved at %1$s</string>
    <string name="backup_choice">What do you want to backup?</string>
    <string name="restoring_backup">Restoring backup</string>
    <string name="creating_backup">Creating backup</string>

      <!-- Advanced section -->
    <string name="pref_clear_chapter_cache">Clear chapter cache</string>
    <string name="used_cache">Used: %1$s</string>
    <string name="cache_deleted">Cache cleared. %1$d files have been deleted</string>
    <string name="cache_delete_error">An error occurred while clearing cache</string>
    <string name="pref_clear_cookies">Clear cookies</string>
    <string name="cookies_cleared">Cookies cleared</string>
    <string name="choices_reset">Dialog choices reset</string>
    <string name="pref_clear_database">Clear database</string>
    <string name="pref_clear_database_summary">Delete manga and chapters that are not in your library</string>
    <string name="clear_database_confirmation">Are you sure? Read chapters and progress of non-library manga will be lost</string>
    <string name="clear_database_completed">Entries deleted</string>
    <string name="pref_refresh_library_metadata">Refresh library metadata</string>
    <string name="pref_refresh_library_metadata_summary">Updates covers, genres, description and manga status information</string>
    <string name="pref_refresh_library_tracking">Refresh tracking metadata</string>
    <string name="pref_refresh_library_tracking_summary">Updates status, score and last chapter read from the tracking services</string>

      <!-- About section -->
    <string name="version">Version</string>
    <string name="build_time">Build time</string>
    <string name="pref_enable_automatic_updates">Check for updates</string>
    <string name="pref_enable_automatic_updates_summary">Automatically check for application updates</string>
    <!-- ACRA -->
    <string name="pref_enable_acra">Send crash reports</string>
    <string name="pref_acra_summary">Helps fix any bugs. No sensitive data will be sent</string>


    <!-- Login dialog -->
    <string name="login_title">Login for %1$s</string>
    <string name="username">Username</string>
    <string name="password">Password</string>
    <string name="show_password">Show password</string>
    <string name="login">Login</string>
    <string name="login_success">Login successful</string>
    <string name="invalid_login">Login error</string>
    <string name="unknown_error">Unknown error</string>

    <!-- Library fragment -->
    <string name="library_search_hint">Title or author…</string>
    <string name="updating_category">Updating category</string>
    <string name="local_source_badge">Local</string>
    <string name="confirm_delete_manga">Are you sure you want to remove selected manga?</string>
    <string name="also_delete_chapters">Also delete downloaded chapters</string>

    <!-- Catalogue fragment -->
    <string name="source_requires_login">This source requires you to log in</string>
    <string name="select_source">Select a source</string>
    <string name="no_valid_sources">Please enable at least one valid source</string>
    <string name="no_more_results">No more results</string>
    <string name="local_source">Local manga</string>
    <string name="other_source">Other</string>
    <string name="invalid_combination">Default can\'t be selected with other categories</string>
    <string name="added_to_library">The manga has been added to your library</string>
    <string name="action_global_search_hint">Global search…</string>
    <string name="no_results">No results found!</string>
    <string name="latest">Latest</string>
    <string name="browse">Browse</string>

    <!-- Manga activity -->
    <string name="manga_not_in_db">This manga was removed from the database!</string>

    <!-- Manga info fragment -->
    <string name="manga_detail_tab">Info</string>
    <string name="description">Description</string>
    <string name="ongoing">Ongoing</string>
    <string name="unknown">Unknown</string>
    <string name="licensed">Licensed</string>
    <string name="add_to_library">Add to library</string>
    <string name="remove_from_library">Remove from library</string>
    <string name="manga_info_author_label">Author</string>
    <string name="manga_info_artist_label">Artist</string>
    <string name="manga_info_chapters_label">Chapters</string>
    <string name="manga_info_last_chapter_label">Last chapter</string>
    <string name="manga_info_status_label">Status</string>
    <string name="manga_info_source_label">Source</string>
    <string name="manga_info_genres_label">Genres</string>
    <string name="share_text">Check out %1$s! at %2$s</string>
    <string name="circular_icon">Circular icon</string>
    <string name="rounded_icon">Rounded icon</string>
    <string name="square_icon">Square icon</string>
    <string name="star_icon">Star icon</string>
    <string name="shortcut_title">Shortcut title</string>
    <string name="shortcut_created">Shortcut was added to home screen.</string>
    <string name="icon_shape">Icon shape</string>
    <string name="icon_creation_fail">Failed to create shortcut!</string>
    <string name="delete_downloads_for_manga">Delete downloaded chapters?</string>

    <!-- Manga chapters fragment -->
    <string name="manga_chapters_tab">Chapters</string>
    <string name="manga_chapter_no_title">No title</string>
    <string name="display_mode_chapter">Chapter %1$s</string>
    <string name="chapter_downloaded">Downloaded</string>
    <string name="chapter_queued">Queued</string>
    <string name="chapter_downloading">Downloading</string>
    <string name="chapter_downloading_progress">Downloading (%1$d/%2$d)</string>
    <string name="chapter_error">Error</string>
    <string name="chapter_paused">Paused</string>
    <string name="fetch_chapters_error">Error while fetching chapters</string>
    <string name="show_title">Show title</string>
    <string name="show_chapter_number">Show chapter number</string>
    <string name="sorting_mode">Sorting mode</string>
    <string name="sort_by_source">By source</string>
    <string name="sort_by_number">By chapter number</string>
    <string name="manga_download">Download</string>
    <string name="download_1">Download next chapter</string>
    <string name="download_5">Download next 5 chapters</string>
    <string name="download_10">Download next 10 chapters</string>
    <string name="download_all">Download all</string>
    <string name="download_unread">Download unread</string>
    <string name="confirm_delete_chapters">Are you sure you want to delete selected chapters?</string>

    <!-- MyAnimeList fragment -->
    <string name="manga_tracking_tab">Tracking</string>
    <string name="reading">Reading</string>
    <string name="completed">Completed</string>
    <string name="dropped">Dropped</string>
    <string name="on_hold">On hold</string>
    <string name="plan_to_read">Plan to read</string>
    <string name="score">Score</string>
    <string name="title">Title</string>
    <string name="status">Status</string>

    <!-- Category activity -->
    <string name="error_category_exists">A category with this name already exists!</string>
    <string name="snack_categories_deleted">Categories deleted</string>

    <!-- Dialog option with checkbox view -->
    <string name="dialog_with_checkbox_remove_description">This will remove the read date of this chapter. Are you sure?</string>
    <string name="dialog_with_checkbox_reset">Reset all chapters for this manga</string>

    <!-- SnackBar -->
    <string name="snack_add_to_library">Add manga to library?</string>

    <!-- Image notifier -->
    <string name="picture_saved">Picture saved</string>
    <string name="saving_picture">Saving picture</string>
    <string name="options">Options</string>

    <!-- Reader activity -->
    <string name="custom_filter">Custom filter</string>
    <string name="set_as_cover">Set as cover</string>
    <string name="cover_updated">Cover updated</string>
    <string name="page_downloaded">Page copied to %1$s</string>
    <string name="downloading">Downloading…</string>
    <string name="download_progress">Downloaded %1$d%%</string>
    <string name="chapter_progress">Page: %1$d</string>
    <string name="chapter_subtitle">Chapter %1$s</string>
    <string name="no_next_chapter">Next chapter not found</string>
    <string name="no_previous_chapter">Previous chapter not found</string>
    <string name="decode_image_error">Image could not be loaded.\nTry changing the image decoder or with one of the options below</string>
    <string name="confirm_update_manga_sync">Update last chapter read in enabled services to %1$d?</string>
    <string name="confirm_set_image_as_cover">Do you want to set this image as the cover?</string>
    <string name="viewer_for_this_series">Viewer for this series</string>

    <!-- Recent manga fragment -->
    <string name="recent_manga_source">%1$s - Ch.%2$s</string>

    <!-- Downloads activity and service -->
    <string name="download_queue_error">An error occurred while downloading chapters. You can try again in the downloads section</string>

    <!-- Library update service notifications -->
    <string name="notification_update_progress">Update progress: %1$d/%2$d</string>
    <string name="notification_new_chapters">New chapters found</string>
    <string name="notification_new_chapters_text">For %1$d titles</string>
    <string name="notification_cover_update_failed">Failed to update cover</string>
    <string name="notification_first_add_to_library">Please add the manga to your library before doing this</string>
    <string name="notification_not_connected_to_ac_title">Sync canceled</string>
    <string name="notification_not_connected_to_ac_body">Not connected to AC power</string>
    <string name="notification_no_connection_title">Sync canceled</string>
    <string name="notification_no_connection_body">Connection not available</string>

    <!-- File Picker Titles -->
    <string name="file_select_cover">Select cover image</string>
    <string name="file_select_backup">Select backup file</string>
    <string name="file_select_icon">Select shortcut icon</string>

    <!--UpdateCheck-->
    <string name="update_check_title">New update available!</string>
    <string name="update_check_confirm">Download</string>
    <string name="update_check_ignore">Ignore</string>
    <string name="update_check_no_new_updates">No new updates available</string>
    <string name="update_check_download_started">Download started</string>
    <string name="update_check_look_for_updates">Looking for updates</string>

    <!--UpdateCheck Notifications-->
    <string name="update_check_notification_file_download">Download update</string>
    <string name="update_check_notification_download_in_progress">Download in progress</string>
    <string name="update_check_notification_download_complete">Download complete</string>
    <string name="update_check_notification_download_error">Download error</string>
    <string name="update_check_notification_update_available">Update available</string>

    <!--Content Description-->
    <string name="description_backdrop">Backdrop image of manga</string>
    <string name="description_cover">Cover of manga</string>

    <!-- Information Text -->
    <string name="information_no_downloads">No downloads</string>
    <string name="information_no_recent">No recent chapters</string>
    <string name="information_no_recent_manga">No recently read manga</string>
    <string name="information_empty_library">Empty library</string>

    <!-- Download Notification -->
    <string name="download_notifier_downloader_title">Downloader</string>
    <string name="download_notifier_title_error">Error</string>
    <string name="download_notifier_unkown_error">An unexpected error occurred while downloading chapter</string>
    <string name="download_notifier_page_error">A page is missing in directory</string>
    <string name="download_notifier_page_ready_error">A page is not loaded</string>
    <string name="download_notifier_text_only_wifi">No wifi connection available</string>
    <string name="download_notifier_no_network">No network connection available</string>
    <string name="download_notifier_download_paused">Download paused</string>

<<<<<<< HEAD
    <!-- EH -->
    <string name="label_login">Login</string>
    <string name="pref_category_eh">E-Hentai</string>
=======
    <!-- Notification channels -->
    <string name="channel_common">Common</string>
    <string name="channel_library">Library</string>
    <string name="channel_downloader">Downloader</string>
>>>>>>> 4a9151e4
</resources><|MERGE_RESOLUTION|>--- conflicted
+++ resolved
@@ -443,14 +443,12 @@
     <string name="download_notifier_no_network">No network connection available</string>
     <string name="download_notifier_download_paused">Download paused</string>
 
-<<<<<<< HEAD
-    <!-- EH -->
-    <string name="label_login">Login</string>
-    <string name="pref_category_eh">E-Hentai</string>
-=======
     <!-- Notification channels -->
     <string name="channel_common">Common</string>
     <string name="channel_library">Library</string>
     <string name="channel_downloader">Downloader</string>
->>>>>>> 4a9151e4
+
+    <!-- EXH -->
+    <string name="label_login">Login</string>
+    <string name="pref_category_eh">E-Hentai</string>
 </resources>