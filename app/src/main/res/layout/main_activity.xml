<?xml version="1.0" encoding="utf-8"?>
<androidx.coordinatorlayout.widget.CoordinatorLayout xmlns:android="http://schemas.android.com/apk/res/android"
    xmlns:app="http://schemas.android.com/apk/res-auto"
    android:layout_width="match_parent"
    android:layout_height="match_parent"
    android:orientation="vertical">

    <eu.kanade.tachiyomi.widget.ElevationAppBarLayout
        android:id="@+id/appbar"
        android:layout_width="match_parent"
        android:layout_height="wrap_content">

        <com.google.android.material.appbar.MaterialToolbar
            android:id="@+id/toolbar"
            android:layout_width="match_parent"
<<<<<<< HEAD
            android:layout_height="wrap_content">

            <androidx.appcompat.widget.Toolbar
                android:id="@+id/toolbar"
                xmlns:android="http://schemas.android.com/apk/res/android"
                android:layout_width="match_parent"
                android:layout_height="?attr/actionBarSize"
                android:background="?attr/colorPrimary"
                android:theme="?attr/actionBarTheme"/>

            <com.google.android.material.tabs.TabLayout
                android:id="@+id/tabs"
                android:layout_width="match_parent"
                android:layout_height="wrap_content"
                android:theme="@style/Theme.ActionBar.Tab"
                app:tabIndicatorColor="@android:color/white"
                app:tabMode="scrollable"
                app:tabMinWidth="75dp"/>

        </eu.kanade.tachiyomi.widget.ElevationAppBarLayout>

        <com.bluelinelabs.conductor.ChangeHandlerFrameLayout
            android:id="@+id/controller_container"
=======
            android:layout_height="?attr/actionBarSize"
            android:background="?attr/colorPrimary"
            android:theme="?attr/actionBarTheme"
            app:layout_scrollFlags="scroll|enterAlways|snap" />

        <com.google.android.material.tabs.TabLayout
            android:id="@+id/tabs"
            style="@style/Theme.Widget.Tabs"
>>>>>>> 264e0436
            android:layout_width="match_parent"
            android:layout_height="wrap_content" />

    </eu.kanade.tachiyomi.widget.ElevationAppBarLayout>

    <com.bluelinelabs.conductor.ChangeHandlerFrameLayout
        android:id="@+id/controller_container"
        android:layout_width="match_parent"
        android:layout_height="match_parent"
        app:layout_behavior="@string/appbar_scrolling_view_behavior" />

    <com.google.android.material.bottomnavigation.BottomNavigationView
        android:id="@+id/bottom_nav"
        style="@style/Widget.MaterialComponents.BottomNavigationView.Colored"
        android:layout_width="match_parent"
        android:layout_height="wrap_content"
        android:layout_gravity="bottom"
        app:labelVisibilityMode="labeled"
        app:layout_insetEdge="bottom"
        app:layout_behavior="@string/hide_bottom_view_on_scroll_behavior"
        app:menu="@menu/bottom_nav" />

</androidx.coordinatorlayout.widget.CoordinatorLayout><|MERGE_RESOLUTION|>--- conflicted
+++ resolved
@@ -13,31 +13,6 @@
         <com.google.android.material.appbar.MaterialToolbar
             android:id="@+id/toolbar"
             android:layout_width="match_parent"
-<<<<<<< HEAD
-            android:layout_height="wrap_content">
-
-            <androidx.appcompat.widget.Toolbar
-                android:id="@+id/toolbar"
-                xmlns:android="http://schemas.android.com/apk/res/android"
-                android:layout_width="match_parent"
-                android:layout_height="?attr/actionBarSize"
-                android:background="?attr/colorPrimary"
-                android:theme="?attr/actionBarTheme"/>
-
-            <com.google.android.material.tabs.TabLayout
-                android:id="@+id/tabs"
-                android:layout_width="match_parent"
-                android:layout_height="wrap_content"
-                android:theme="@style/Theme.ActionBar.Tab"
-                app:tabIndicatorColor="@android:color/white"
-                app:tabMode="scrollable"
-                app:tabMinWidth="75dp"/>
-
-        </eu.kanade.tachiyomi.widget.ElevationAppBarLayout>
-
-        <com.bluelinelabs.conductor.ChangeHandlerFrameLayout
-            android:id="@+id/controller_container"
-=======
             android:layout_height="?attr/actionBarSize"
             android:background="?attr/colorPrimary"
             android:theme="?attr/actionBarTheme"
@@ -46,7 +21,6 @@
         <com.google.android.material.tabs.TabLayout
             android:id="@+id/tabs"
             style="@style/Theme.Widget.Tabs"
->>>>>>> 264e0436
             android:layout_width="match_parent"
             android:layout_height="wrap_content" />
 
