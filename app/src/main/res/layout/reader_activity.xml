<FrameLayout xmlns:android="http://schemas.android.com/apk/res/android"
    xmlns:tools="http://schemas.android.com/tools"
    android:layout_width="match_parent"
    android:layout_height="match_parent"
    xmlns:app="http://schemas.android.com/apk/res-auto"
    android:gravity="center">

    <FrameLayout
        android:id="@+id/reader_container"
        android:layout_width="match_parent"
        android:layout_height="match_parent">

        <FrameLayout
            android:id="@+id/viewer_container"
            android:layout_width="match_parent"
            android:layout_height="match_parent">
        </FrameLayout>

        <ProgressBar
            android:id="@+id/please_wait"
            android:layout_width="56dp"
            android:layout_height="56dp"
            android:layout_gravity="center"
            android:visibility="gone"
            tools:visibility="visible"/>

        <eu.kanade.tachiyomi.ui.reader.PageIndicatorTextView
            android:id="@+id/page_number"
            style="@style/TextAppearance.Regular.Caption"
            android:layout_width="wrap_content"
            android:layout_height="wrap_content"
            android:layout_gravity="bottom|center_horizontal"
            android:padding="4dp"
            android:textStyle="bold" />

    </FrameLayout>

    <FrameLayout
        android:id="@+id/reader_menu"
        android:layout_width="match_parent"
        android:layout_height="match_parent"
        android:fitsSystemWindows="true"
        android:theme="?attr/actionBarTheme"
        android:visibility="invisible"
        tools:visibility="visible">

        <android.support.design.widget.AppBarLayout
            android:id="@+id/header"
            android:layout_width="match_parent"
            android:layout_height="wrap_content"
            android:animateLayoutChanges="true"
            android:background="?colorPrimary"
<<<<<<< HEAD
            android:elevation="4dp">

            <android.support.v7.widget.Toolbar
                android:id="@+id/toolbar"
                android:layout_width="match_parent"
                android:layout_height="?attr/actionBarSize"
                android:theme="?attr/actionBarTheme" />

            <LinearLayout
                android:id="@+id/eh_utils"
                android:layout_width="match_parent"
                android:layout_height="match_parent"
                android:orientation="vertical"
                android:visibility="gone"
                tools:visibility="visible">

                <LinearLayout
                    android:layout_width="match_parent"
                    android:layout_height="match_parent"
                    android:orientation="horizontal">

                    <Switch
                        android:id="@+id/eh_autoscroll"
                        android:layout_width="wrap_content"
                        android:layout_height="wrap_content"
                        android:layout_weight="1"
                        android:padding="8dp"
                        android:text="Autoscroll" />

                    <EditText
                        android:id="@+id/eh_autoscroll_freq"
                        android:layout_width="50dp"
                        android:layout_height="wrap_content"
                        android:layout_weight="0.2"
                        android:ems="10"
                        android:inputType="numberDecimal"
                        android:maxLength="10" />

                    <Button
                        android:id="@+id/eh_autoscroll_help"
                        style="?android:attr/borderlessButtonStyle"
                        android:layout_width="40dp"
                        android:layout_height="wrap_content"
                        android:text="\?" />

                </LinearLayout>

                <LinearLayout
                    android:layout_width="match_parent"
                    android:layout_height="match_parent"
                    android:layout_weight="1"
                    android:orientation="horizontal">

                    <Button
                        android:id="@+id/eh_retry_all"
                        style="?android:attr/borderlessButtonStyle"
                        android:layout_width="match_parent"
                        android:layout_height="wrap_content"
                        android:layout_weight="1"
                        android:text="Retry all" />

                    <Button
                        android:id="@+id/eh_retry_all_help"
                        style="?android:attr/borderlessButtonStyle"
                        android:layout_width="40dp"
                        android:layout_height="wrap_content"
                        android:text="\?" />

                    <Button
                        android:id="@+id/eh_boost_page"
                        style="?android:attr/borderlessButtonStyle"
                        android:layout_width="match_parent"
                        android:layout_height="wrap_content"
                        android:layout_weight="1"
                        android:text="Boost page" />

                    <Button
                        android:id="@+id/eh_boost_page_help"
                        style="?android:attr/borderlessButtonStyle"
                        android:layout_width="40dp"
                        android:layout_height="wrap_content"
                        android:text="\?" />
                </LinearLayout>

            </LinearLayout>

            <ImageButton
                android:id="@+id/expand_eh_button"
                style="?android:attr/borderlessButtonStyle"
                android:layout_width="match_parent"
                android:layout_height="wrap_content"
                android:padding="0dp"
                app:srcCompat="@drawable/ic_keyboard_arrow_down_white_32dp" />
        </android.support.design.widget.AppBarLayout>
=======
            android:elevation="4dp" />
>>>>>>> e47dd3d5

        <LinearLayout
            android:id="@+id/reader_menu_bottom"
            android:layout_width="match_parent"
            android:layout_height="?attr/actionBarSize"
            android:layout_gravity="bottom"
            android:gravity="center"
            android:background="?colorPrimary"
            android:orientation="horizontal"
            android:descendantFocusability="blocksDescendants">

            <ImageButton
                android:id="@+id/left_chapter"
                android:layout_width="wrap_content"
                android:layout_height="wrap_content"
                android:padding="@dimen/material_layout_keylines_screen_edge_margin"
                android:background="?selectableItemBackgroundBorderless"
                app:srcCompat="@drawable/ic_skip_previous_white_24dp"/>

            <TextView
                android:id="@+id/left_page_text"
                android:layout_width="32dp"
                android:layout_height="match_parent"
                android:gravity="center"
                android:textSize="15sp"
                android:clickable="true"
                tools:text="1"/>

            <eu.kanade.tachiyomi.ui.reader.ReaderSeekBar
                android:id="@+id/page_seekbar"
                android:layout_width="0dp"
                android:layout_height="match_parent"
                android:layout_weight="1" />

            <TextView
                android:id="@+id/right_page_text"
                android:layout_width="32dp"
                android:layout_height="match_parent"
                android:gravity="center"
                android:textSize="15sp"
                android:clickable="true"
                tools:text="15"/>

            <ImageButton
                android:id="@+id/right_chapter"
                android:layout_width="wrap_content"
                android:layout_height="wrap_content"
                android:padding="@dimen/material_layout_keylines_screen_edge_margin"
                android:background="?selectableItemBackgroundBorderless"
                app:srcCompat="@drawable/ic_skip_next_white_24dp"/>

        </LinearLayout>

    </FrameLayout>

    <View
        android:id="@+id/brightness_overlay"
        android:layout_width="match_parent"
        android:layout_height="match_parent"
        android:visibility="gone"/>

    <View
        android:id="@+id/color_overlay"
        android:layout_width="match_parent"
        android:layout_height="match_parent"
        android:visibility="gone"/>

</FrameLayout><|MERGE_RESOLUTION|>--- conflicted
+++ resolved
@@ -50,14 +50,14 @@
             android:layout_height="wrap_content"
             android:animateLayoutChanges="true"
             android:background="?colorPrimary"
-<<<<<<< HEAD
             android:elevation="4dp">
 
             <android.support.v7.widget.Toolbar
                 android:id="@+id/toolbar"
                 android:layout_width="match_parent"
                 android:layout_height="?attr/actionBarSize"
-                android:theme="?attr/actionBarTheme" />
+                android:background="?colorPrimary"
+                android:elevation="4dp" />
 
             <LinearLayout
                 android:id="@+id/eh_utils"
@@ -145,9 +145,6 @@
                 android:padding="0dp"
                 app:srcCompat="@drawable/ic_keyboard_arrow_down_white_32dp" />
         </android.support.design.widget.AppBarLayout>
-=======
-            android:elevation="4dp" />
->>>>>>> e47dd3d5
 
         <LinearLayout
             android:id="@+id/reader_menu_bottom"
