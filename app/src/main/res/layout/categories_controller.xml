<?xml version="1.0" encoding="utf-8"?>
<androidx.coordinatorlayout.widget.CoordinatorLayout xmlns:android="http://schemas.android.com/apk/res/android"
             xmlns:tools="http://schemas.android.com/tools"
             xmlns:app="http://schemas.android.com/apk/res-auto"
             android:layout_width="match_parent"
             android:layout_height="match_parent"
    android:clipToPadding="false"
    android:orientation="vertical">

    <androidx.recyclerview.widget.RecyclerView
        android:id="@+id/recycler"
        android:layout_width="match_parent"
        android:layout_height="match_parent"
        android:choiceMode="multipleChoice"
<<<<<<< HEAD
        android:clipToPadding="false"
        tools:listitem="@layout/categories_item"
        />
=======
        android:paddingBottom="@dimen/fab_list_padding"
        android:clipToPadding="false"
        tools:listitem="@layout/categories_item" />
>>>>>>> 83d5e458

    <com.google.android.material.floatingactionbutton.FloatingActionButton
        android:id="@+id/fab"
        app:layout_anchor="@id/recycler"
        app:srcCompat="@drawable/ic_add_white_24dp"
        style="@style/Theme.Widget.FAB"/>

    <eu.kanade.tachiyomi.widget.EmptyView
        android:id="@+id/empty_view"
        android:visibility="gone"
        android:layout_width="wrap_content"
        android:layout_gravity="center"
        android:layout_height="wrap_content" />

</androidx.coordinatorlayout.widget.CoordinatorLayout><|MERGE_RESOLUTION|>--- conflicted
+++ resolved
@@ -12,15 +12,9 @@
         android:layout_width="match_parent"
         android:layout_height="match_parent"
         android:choiceMode="multipleChoice"
-<<<<<<< HEAD
         android:clipToPadding="false"
         tools:listitem="@layout/categories_item"
         />
-=======
-        android:paddingBottom="@dimen/fab_list_padding"
-        android:clipToPadding="false"
-        tools:listitem="@layout/categories_item" />
->>>>>>> 83d5e458
 
     <com.google.android.material.floatingactionbutton.FloatingActionButton
         android:id="@+id/fab"
