--- conflicted
+++ resolved
@@ -27,11 +27,7 @@
             app:layout_constraintStart_toStartOf="parent"
             app:layout_constraintTop_toTopOf="parent"
             app:layout_constraintVertical_bias="0.0"
-<<<<<<< HEAD
             tools:src="@mipmap/ic_launcher"/>
-=======
-            tools:src="@drawable/tachiyomi_circle"/>
->>>>>>> 83d5e458
         <TextView
             android:id="@+id/track_search_title"
             android:layout_width="0dp"
