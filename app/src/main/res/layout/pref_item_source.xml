--- conflicted
+++ resolved
@@ -8,13 +8,8 @@
     android:clipToPadding="false"
     android:gravity="center_vertical"
     android:minHeight="42dp"
-<<<<<<< HEAD
     android:paddingStart="?listPreferredItemPaddingStart"
     android:paddingEnd="?listPreferredItemPaddingEnd"
-=======
-    android:paddingLeft="?listPreferredItemPaddingLeft"
-    android:paddingRight="?listPreferredItemPaddingRight"
->>>>>>> 82141cec
     tools:ignore="RtlHardcoded">
 
     <LinearLayout
@@ -24,13 +19,8 @@
         android:clipToPadding="false"
         android:gravity="start|center_vertical"
         android:orientation="vertical"
-<<<<<<< HEAD
         android:paddingStart="16dp"
         android:paddingEnd="16dp" />
-=======
-        android:paddingLeft="16dp"
-        android:paddingRight="16dp"/>
->>>>>>> 82141cec
 
     <TextView
         android:id="@android:id/title"
@@ -39,11 +29,7 @@
         android:layout_weight="1"
         android:ellipsize="marquee"
         android:singleLine="true"
-<<<<<<< HEAD
         android:textAppearance="?textAppearanceListItem" />
-=======
-        android:textAppearance="?textAppearanceListItem"/>
->>>>>>> 82141cec
 
     <!-- Hidden view -->
     <TextView
@@ -57,7 +43,6 @@
         android:layout_width="wrap_content"
         android:layout_height="match_parent"
         android:layout_marginEnd="-16dp"
-<<<<<<< HEAD
         android:clipToPadding="false"
         android:gravity="end|center_vertical"
         android:orientation="vertical"
@@ -69,22 +54,7 @@
             android:id="@+id/login"
             android:layout_width="match_parent"
             android:layout_height="wrap_content" />
-=======
-        android:layout_marginRight="-16dp"
-        android:clipToPadding="false"
-        android:gravity="end|center_vertical"
-        android:orientation="vertical"
-        android:paddingLeft="16dp"
-        android:paddingRight="16dp"
-        android:visibility="gone">
-
-        <ImageView
-            android:layout_width="match_parent"
-            android:layout_height="wrap_content"
-            android:id="@+id/login" />
->>>>>>> 82141cec
 
     </LinearLayout>
 
-
 </LinearLayout>