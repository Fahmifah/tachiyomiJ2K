<?xml version="1.0" encoding="utf-8"?>
<androidx.swiperefreshlayout.widget.SwipeRefreshLayout
    xmlns:android="http://schemas.android.com/apk/res/android"
    xmlns:app="http://schemas.android.com/apk/res-auto"
    xmlns:tools="http://schemas.android.com/tools"
    tools:context="eu.kanade.tachiyomi.ui.catalogue.browse.BrowseCatalogueController"
    android:id="@id/swipe_refresh"
    android:layout_width="match_parent"
    android:layout_height="match_parent">
    <androidx.coordinatorlayout.widget.CoordinatorLayout
        android:layout_width="match_parent"
        android:layout_height="match_parent"
        android:orientation="vertical"
        android:id="@+id/manga_info_layout">

    <androidx.constraintlayout.widget.ConstraintLayout
        android:layout_width="match_parent"
        android:layout_height="match_parent">

        <View
            android:id="@+id/guideline"
            android:layout_width="0dp"
            android:layout_height="0dp"
            android:layout_marginTop="16dp"
            app:layout_constraintTop_toBottomOf="@+id/manga_cover"/>

        <androidx.constraintlayout.widget.Guideline
            android:layout_width="wrap_content"
            android:layout_height="wrap_content"
            android:id="@+id/guideline2"
            android:orientation="vertical"
            app:layout_constraintGuide_percent="0.38"/>

        <ImageView
            android:id="@+id/backdrop"
            android:layout_width="0dp"
            android:layout_height="0dp"
            android:alpha="0.2"
            tools:background="@color/material_grey_700"
            app:layout_constraintTop_toTopOf="parent"
            app:layout_constraintBottom_toTopOf="@+id/guideline"
            app:layout_constraintStart_toStartOf="parent"
            app:layout_constraintEnd_toEndOf="parent"/>

        <ImageView
            android:id="@+id/manga_cover"
            android:layout_width="0dp"
            android:layout_height="0dp"
            android:layout_marginTop="16dp"
            android:layout_marginBottom="16dp"
            android:layout_marginStart="16dp"
            android:layout_marginEnd="16dp"
            android:contentDescription="@string/description_cover"
            app:layout_constraintTop_toTopOf="parent"
            app:layout_constraintStart_toStartOf="parent"
            app:layout_constraintEnd_toStartOf="@+id/guideline2"
            app:layout_constraintDimensionRatio="h,2:3"
            tools:background="@color/material_grey_700"/>

        <com.google.android.material.floatingactionbutton.FloatingActionButton
            android:id="@+id/fab_favorite"
            style="@style/Theme.Widget.FAB"
            app:srcCompat="@drawable/ic_add_to_library_24dp"
            android:layout_marginTop="0dp"
            android:layout_marginBottom="0dp"
            android:layout_marginEnd="8dp"
            app:layout_constraintTop_toBottomOf="@+id/guideline"
            app:layout_constraintBottom_toTopOf="@+id/guideline"
            app:layout_constraintEnd_toEndOf="parent"/>

        <androidx.core.widget.NestedScrollView
            android:id="@+id/info_scrollview"
            android:layout_width="0dp"
            android:layout_height="0dp"
<<<<<<< HEAD
            android:layout_marginEnd="16dp"
            android:paddingTop="16dp"
            android:paddingBottom="20dp"
            android:clipToPadding="false"
            app:layout_constraintBottom_toBottomOf="@+id/backdrop"
            app:layout_constraintLeft_toLeftOf="@+id/guideline2"
            app:layout_constraintRight_toRightOf="parent"
            app:layout_constraintTop_toTopOf="parent">
=======
            android:layout_marginTop="16dp"
            android:layout_marginBottom="16dp"
            android:layout_marginStart="0dp"
            android:layout_marginEnd="16dp"
            app:layout_constraintTop_toTopOf="parent"
            app:layout_constraintBottom_toTopOf="@+id/guideline"
            app:layout_constraintStart_toStartOf="@+id/guideline2"
            app:layout_constraintEnd_toEndOf="parent">
>>>>>>> 83d5e458

            <androidx.constraintlayout.widget.ConstraintLayout
                android:layout_width="match_parent"
                android:layout_height="match_parent">

                <TextView
                    android:id="@+id/manga_full_title"
                    style="@style/TextAppearance.Medium.Title"
                    android:layout_width="wrap_content"
                    android:layout_height="wrap_content"
                    android:maxLines="2"
                    android:text="@string/manga_info_full_title_label"
                    android:textIsSelectable="false"
<<<<<<< HEAD
=======
                    app:layout_constraintTop_toTopOf="parent"
                    app:layout_constraintStart_toStartOf="parent"
                    app:autoSizeTextType="uniform"
                    app:autoSizeMinTextSize="12sp"
>>>>>>> 83d5e458
                    app:autoSizeMaxTextSize="20sp"
                    app:autoSizeMinTextSize="12sp"
                    app:autoSizeStepGranularity="2sp"
                    app:autoSizeTextType="uniform"
                    app:layout_constraintLeft_toLeftOf="parent"
                    app:layout_constraintTop_toTopOf="parent" />

                <TextView
                    android:id="@+id/manga_author_label"
                    style="@style/TextAppearance.Medium.Body2"
                    android:layout_width="wrap_content"
                    android:layout_height="wrap_content"
                    android:text="@string/manga_info_author_label"
                    android:textIsSelectable="false"

<<<<<<< HEAD
                    app:layout_constraintLeft_toLeftOf="parent"
                    app:layout_constraintTop_toBottomOf="@+id/manga_full_title" />
=======
                    app:layout_constraintTop_toBottomOf="@+id/manga_full_title"
                    app:layout_constraintStart_toStartOf="parent"/>
>>>>>>> 83d5e458

                <TextView
                    android:id="@+id/manga_author"
                    style="@style/TextAppearance.Regular.Body1.Secondary"
                    android:layout_width="0dp"
                    android:layout_height="wrap_content"
                    android:layout_marginStart="8dp"
                    android:ellipsize="end"
                    android:maxLines="1"
                    android:textIsSelectable="false"
                    app:layout_constraintBaseline_toBaselineOf="@+id/manga_author_label"
<<<<<<< HEAD
                    app:layout_constraintLeft_toRightOf="@+id/manga_author_label"
                    app:layout_constraintRight_toRightOf="parent" />
=======
                    app:layout_constraintStart_toEndOf="@+id/manga_author_label"
                    app:layout_constraintEnd_toEndOf="parent"/>
>>>>>>> 83d5e458

                <TextView
                    android:id="@+id/manga_artist_label"
                    style="@style/TextAppearance.Medium.Body2"
                    android:layout_width="wrap_content"
                    android:layout_height="wrap_content"
                    android:text="@string/manga_info_artist_label"
                    android:textIsSelectable="false"
<<<<<<< HEAD
                    app:layout_constraintLeft_toLeftOf="parent"
                    app:layout_constraintTop_toBottomOf="@+id/manga_author_label" />
=======
                    app:layout_constraintTop_toBottomOf="@+id/manga_author_label"
                    app:layout_constraintStart_toStartOf="parent"/>
>>>>>>> 83d5e458

                <TextView
                    android:id="@+id/manga_artist"
                    style="@style/TextAppearance.Regular.Body1.Secondary"
                    android:layout_width="0dp"
                    android:layout_height="wrap_content"
                    android:layout_marginStart="8dp"
                    android:ellipsize="end"
                    android:maxLines="1"
                    android:textIsSelectable="false"
                    app:layout_constraintBaseline_toBaselineOf="@+id/manga_artist_label"
<<<<<<< HEAD
                    app:layout_constraintLeft_toRightOf="@+id/manga_artist_label"
                    app:layout_constraintRight_toRightOf="parent" />
=======
                    app:layout_constraintStart_toEndOf="@+id/manga_artist_label"
                    app:layout_constraintEnd_toEndOf="parent"/>
>>>>>>> 83d5e458

                <TextView
                    android:id="@+id/manga_chapters_label"
                    style="@style/TextAppearance.Medium.Body2"
                    android:layout_width="wrap_content"
                    android:layout_height="wrap_content"
                    android:text="@string/manga_info_last_chapter_label"
                    android:textIsSelectable="false"
<<<<<<< HEAD
                    app:layout_constraintLeft_toLeftOf="parent"
                    app:layout_constraintTop_toBottomOf="@+id/manga_artist_label" />
=======
                    app:layout_constraintTop_toBottomOf="@+id/manga_artist_label"
                    app:layout_constraintStart_toStartOf="parent"/>
>>>>>>> 83d5e458

                <TextView
                    android:id="@+id/manga_chapters"
                    style="@style/TextAppearance.Regular.Body1.Secondary"
                    android:layout_width="0dp"
                    android:layout_height="wrap_content"
                    android:layout_marginStart="8dp"
                    android:ellipsize="end"
                    android:maxLines="1"
                    android:textIsSelectable="false"
                    app:layout_constraintBaseline_toBaselineOf="@+id/manga_chapters_label"
<<<<<<< HEAD
                    app:layout_constraintLeft_toRightOf="@+id/manga_chapters_label"
                    app:layout_constraintRight_toRightOf="parent" />
=======
                    app:layout_constraintStart_toEndOf="@+id/manga_chapters_label"
                    app:layout_constraintEnd_toEndOf="parent"/>
>>>>>>> 83d5e458

                <TextView
                    android:id="@+id/manga_last_update_label"
                    style="@style/TextAppearance.Medium.Body2"
                    android:layout_width="wrap_content"
                    android:layout_height="wrap_content"
                    android:text="@string/manga_info_latest_data_label"
                    android:textIsSelectable="false"
<<<<<<< HEAD
                    app:layout_constraintLeft_toLeftOf="parent"
                    app:layout_constraintTop_toBottomOf="@+id/manga_chapters_label" />
=======
                    app:layout_constraintTop_toBottomOf="@+id/manga_chapters_label"
                    app:layout_constraintStart_toStartOf="parent"/>
>>>>>>> 83d5e458

                <TextView
                    android:id="@+id/manga_last_update"
                    style="@style/TextAppearance.Regular.Body1.Secondary"
                    android:layout_width="0dp"
                    android:layout_height="wrap_content"
                    android:layout_marginStart="8dp"
                    android:ellipsize="end"
                    android:maxLines="1"
                    android:textIsSelectable="false"
                    app:layout_constraintBaseline_toBaselineOf="@+id/manga_last_update_label"
<<<<<<< HEAD
                    app:layout_constraintLeft_toRightOf="@+id/manga_last_update_label"
                    app:layout_constraintRight_toRightOf="parent" />
=======
                    app:layout_constraintStart_toEndOf="@+id/manga_last_update_label"
                    app:layout_constraintEnd_toEndOf="parent"/>
>>>>>>> 83d5e458

                <TextView
                    android:id="@+id/manga_status_label"
                    style="@style/TextAppearance.Medium.Body2"
                    android:layout_width="wrap_content"
                    android:layout_height="wrap_content"
                    android:text="@string/manga_info_status_label"
                    android:textIsSelectable="false"
<<<<<<< HEAD
                    app:layout_constraintLeft_toLeftOf="parent"
                    app:layout_constraintTop_toBottomOf="@+id/manga_last_update_label" />
=======
                    app:layout_constraintTop_toBottomOf="@+id/manga_last_update_label"
                    app:layout_constraintStart_toStartOf="parent"/>
>>>>>>> 83d5e458

                <TextView
                    android:id="@+id/manga_status"
                    style="@style/TextAppearance.Regular.Body1.Secondary"
                    android:layout_width="0dp"
                    android:layout_height="wrap_content"
                    android:layout_marginStart="8dp"
                    android:ellipsize="end"
                    android:maxLines="1"
                    android:textIsSelectable="false"
                    app:layout_constraintBaseline_toBaselineOf="@+id/manga_status_label"
<<<<<<< HEAD
                    app:layout_constraintLeft_toRightOf="@+id/manga_status_label"
                    app:layout_constraintRight_toRightOf="parent" />
=======
                    app:layout_constraintStart_toEndOf="@+id/manga_status_label"
                    app:layout_constraintEnd_toEndOf="parent"/>
>>>>>>> 83d5e458

                <TextView
                    android:id="@+id/manga_source_label"
                    style="@style/TextAppearance.Medium.Body2"
                    android:layout_width="wrap_content"
                    android:layout_height="wrap_content"
                    android:text="@string/manga_info_source_label"
                    android:textIsSelectable="false"
<<<<<<< HEAD
                    app:layout_constraintLeft_toLeftOf="parent"
                    app:layout_constraintTop_toBottomOf="@+id/manga_status_label" />
=======
                    app:layout_constraintTop_toBottomOf="@+id/manga_status_label"
                    app:layout_constraintStart_toStartOf="parent"/>
>>>>>>> 83d5e458

                <TextView
                    android:id="@+id/manga_source"
                    style="@style/TextAppearance.Regular.Body1.Secondary"
                    android:layout_width="0dp"
                    android:layout_height="wrap_content"
                    android:layout_marginStart="8dp"
                    android:ellipsize="end"
                    android:maxLines="1"
                    android:textIsSelectable="false"
                    app:layout_constraintBaseline_toBaselineOf="@+id/manga_source_label"
<<<<<<< HEAD
                    app:layout_constraintLeft_toRightOf="@+id/manga_source_label"
                    app:layout_constraintRight_toRightOf="parent" />
=======
                    app:layout_constraintStart_toEndOf="@+id/manga_source_label"
                    app:layout_constraintEnd_toEndOf="parent"/>
>>>>>>> 83d5e458

            </androidx.constraintlayout.widget.ConstraintLayout>

        </androidx.core.widget.NestedScrollView>

        <TextView
            android:id="@+id/manga_summary_label"
            style="@style/TextAppearance.Medium.Body2"
            android:layout_width="match_parent"
            android:layout_height="wrap_content"
            android:layout_marginStart="16dp"
            android:layout_marginEnd="16dp"
            android:layout_marginTop="8dp"
            android:text="@string/description"
            app:layout_constraintTop_toBottomOf="@+id/guideline"
            app:layout_constraintStart_toStartOf="parent"
            app:layout_constraintEnd_toEndOf="parent"
            android:textIsSelectable="false"/>

        <androidx.core.widget.NestedScrollView
            android:id="@+id/description_scrollview"
            android:layout_width="0dp"
            android:layout_height="wrap_content"
            app:layout_constrainedHeight="true"
            app:layout_constraintBottom_toTopOf="@id/manga_genres_tags"
            app:layout_constraintStart_toStartOf="parent"
            app:layout_constraintEnd_toEndOf="parent"
            app:layout_constraintTop_toBottomOf="@id/manga_summary_label"
            app:layout_constraintVertical_bias="0.0"
            app:layout_constraintVertical_chainStyle="packed">

            <TextView
                android:id="@+id/manga_summary"
                style="@style/TextAppearance.Regular.Body1.Secondary"
                android:layout_width="match_parent"
                android:layout_height="wrap_content"
                android:layout_marginStart="16dp"
                android:layout_marginEnd="16dp"
                android:textIsSelectable="false" />

        </androidx.core.widget.NestedScrollView>

        <me.gujun.android.taggroup.TagGroup
            android:id="@+id/manga_genres_tags"
            style="@style/TagGroup"
            android:layout_width="0dp"
            android:layout_height="wrap_content"
            android:layout_marginEnd="8dp"
            android:layout_marginStart="8dp"
            android:layout_marginTop="8dp"
            android:layout_marginBottom="8dp"
            app:layout_constrainedHeight="true"
            app:layout_constraintStart_toStartOf="parent"
            app:layout_constraintEnd_toEndOf="parent"
            app:layout_constraintTop_toBottomOf="@id/description_scrollview"
            app:layout_constraintBottom_toBottomOf="parent"
            app:atg_borderStrokeWidth="1dp"
            app:atg_backgroundColor="@android:color/transparent"
            app:atg_borderColor="@color/md_blue_A400"
            app:atg_textColor="@color/md_blue_A400" />

    </androidx.constraintlayout.widget.ConstraintLayout>

    </androidx.coordinatorlayout.widget.CoordinatorLayout>
</androidx.swiperefreshlayout.widget.SwipeRefreshLayout><|MERGE_RESOLUTION|>--- conflicted
+++ resolved
@@ -72,7 +72,6 @@
             android:id="@+id/info_scrollview"
             android:layout_width="0dp"
             android:layout_height="0dp"
-<<<<<<< HEAD
             android:layout_marginEnd="16dp"
             android:paddingTop="16dp"
             android:paddingBottom="20dp"
@@ -81,16 +80,6 @@
             app:layout_constraintLeft_toLeftOf="@+id/guideline2"
             app:layout_constraintRight_toRightOf="parent"
             app:layout_constraintTop_toTopOf="parent">
-=======
-            android:layout_marginTop="16dp"
-            android:layout_marginBottom="16dp"
-            android:layout_marginStart="0dp"
-            android:layout_marginEnd="16dp"
-            app:layout_constraintTop_toTopOf="parent"
-            app:layout_constraintBottom_toTopOf="@+id/guideline"
-            app:layout_constraintStart_toStartOf="@+id/guideline2"
-            app:layout_constraintEnd_toEndOf="parent">
->>>>>>> 83d5e458
 
             <androidx.constraintlayout.widget.ConstraintLayout
                 android:layout_width="match_parent"
@@ -104,13 +93,6 @@
                     android:maxLines="2"
                     android:text="@string/manga_info_full_title_label"
                     android:textIsSelectable="false"
-<<<<<<< HEAD
-=======
-                    app:layout_constraintTop_toTopOf="parent"
-                    app:layout_constraintStart_toStartOf="parent"
-                    app:autoSizeTextType="uniform"
-                    app:autoSizeMinTextSize="12sp"
->>>>>>> 83d5e458
                     app:autoSizeMaxTextSize="20sp"
                     app:autoSizeMinTextSize="12sp"
                     app:autoSizeStepGranularity="2sp"
@@ -126,13 +108,8 @@
                     android:text="@string/manga_info_author_label"
                     android:textIsSelectable="false"
 
-<<<<<<< HEAD
                     app:layout_constraintLeft_toLeftOf="parent"
                     app:layout_constraintTop_toBottomOf="@+id/manga_full_title" />
-=======
-                    app:layout_constraintTop_toBottomOf="@+id/manga_full_title"
-                    app:layout_constraintStart_toStartOf="parent"/>
->>>>>>> 83d5e458
 
                 <TextView
                     android:id="@+id/manga_author"
@@ -144,13 +121,8 @@
                     android:maxLines="1"
                     android:textIsSelectable="false"
                     app:layout_constraintBaseline_toBaselineOf="@+id/manga_author_label"
-<<<<<<< HEAD
-                    app:layout_constraintLeft_toRightOf="@+id/manga_author_label"
-                    app:layout_constraintRight_toRightOf="parent" />
-=======
                     app:layout_constraintStart_toEndOf="@+id/manga_author_label"
                     app:layout_constraintEnd_toEndOf="parent"/>
->>>>>>> 83d5e458
 
                 <TextView
                     android:id="@+id/manga_artist_label"
@@ -159,13 +131,8 @@
                     android:layout_height="wrap_content"
                     android:text="@string/manga_info_artist_label"
                     android:textIsSelectable="false"
-<<<<<<< HEAD
-                    app:layout_constraintLeft_toLeftOf="parent"
-                    app:layout_constraintTop_toBottomOf="@+id/manga_author_label" />
-=======
                     app:layout_constraintTop_toBottomOf="@+id/manga_author_label"
                     app:layout_constraintStart_toStartOf="parent"/>
->>>>>>> 83d5e458
 
                 <TextView
                     android:id="@+id/manga_artist"
@@ -177,13 +144,8 @@
                     android:maxLines="1"
                     android:textIsSelectable="false"
                     app:layout_constraintBaseline_toBaselineOf="@+id/manga_artist_label"
-<<<<<<< HEAD
-                    app:layout_constraintLeft_toRightOf="@+id/manga_artist_label"
-                    app:layout_constraintRight_toRightOf="parent" />
-=======
                     app:layout_constraintStart_toEndOf="@+id/manga_artist_label"
                     app:layout_constraintEnd_toEndOf="parent"/>
->>>>>>> 83d5e458
 
                 <TextView
                     android:id="@+id/manga_chapters_label"
@@ -192,13 +154,8 @@
                     android:layout_height="wrap_content"
                     android:text="@string/manga_info_last_chapter_label"
                     android:textIsSelectable="false"
-<<<<<<< HEAD
-                    app:layout_constraintLeft_toLeftOf="parent"
-                    app:layout_constraintTop_toBottomOf="@+id/manga_artist_label" />
-=======
                     app:layout_constraintTop_toBottomOf="@+id/manga_artist_label"
                     app:layout_constraintStart_toStartOf="parent"/>
->>>>>>> 83d5e458
 
                 <TextView
                     android:id="@+id/manga_chapters"
@@ -210,13 +167,8 @@
                     android:maxLines="1"
                     android:textIsSelectable="false"
                     app:layout_constraintBaseline_toBaselineOf="@+id/manga_chapters_label"
-<<<<<<< HEAD
-                    app:layout_constraintLeft_toRightOf="@+id/manga_chapters_label"
-                    app:layout_constraintRight_toRightOf="parent" />
-=======
                     app:layout_constraintStart_toEndOf="@+id/manga_chapters_label"
                     app:layout_constraintEnd_toEndOf="parent"/>
->>>>>>> 83d5e458
 
                 <TextView
                     android:id="@+id/manga_last_update_label"
@@ -225,13 +177,8 @@
                     android:layout_height="wrap_content"
                     android:text="@string/manga_info_latest_data_label"
                     android:textIsSelectable="false"
-<<<<<<< HEAD
-                    app:layout_constraintLeft_toLeftOf="parent"
-                    app:layout_constraintTop_toBottomOf="@+id/manga_chapters_label" />
-=======
                     app:layout_constraintTop_toBottomOf="@+id/manga_chapters_label"
                     app:layout_constraintStart_toStartOf="parent"/>
->>>>>>> 83d5e458
 
                 <TextView
                     android:id="@+id/manga_last_update"
@@ -243,13 +190,8 @@
                     android:maxLines="1"
                     android:textIsSelectable="false"
                     app:layout_constraintBaseline_toBaselineOf="@+id/manga_last_update_label"
-<<<<<<< HEAD
-                    app:layout_constraintLeft_toRightOf="@+id/manga_last_update_label"
-                    app:layout_constraintRight_toRightOf="parent" />
-=======
                     app:layout_constraintStart_toEndOf="@+id/manga_last_update_label"
                     app:layout_constraintEnd_toEndOf="parent"/>
->>>>>>> 83d5e458
 
                 <TextView
                     android:id="@+id/manga_status_label"
@@ -258,13 +200,8 @@
                     android:layout_height="wrap_content"
                     android:text="@string/manga_info_status_label"
                     android:textIsSelectable="false"
-<<<<<<< HEAD
-                    app:layout_constraintLeft_toLeftOf="parent"
-                    app:layout_constraintTop_toBottomOf="@+id/manga_last_update_label" />
-=======
                     app:layout_constraintTop_toBottomOf="@+id/manga_last_update_label"
                     app:layout_constraintStart_toStartOf="parent"/>
->>>>>>> 83d5e458
 
                 <TextView
                     android:id="@+id/manga_status"
@@ -276,13 +213,8 @@
                     android:maxLines="1"
                     android:textIsSelectable="false"
                     app:layout_constraintBaseline_toBaselineOf="@+id/manga_status_label"
-<<<<<<< HEAD
-                    app:layout_constraintLeft_toRightOf="@+id/manga_status_label"
-                    app:layout_constraintRight_toRightOf="parent" />
-=======
                     app:layout_constraintStart_toEndOf="@+id/manga_status_label"
                     app:layout_constraintEnd_toEndOf="parent"/>
->>>>>>> 83d5e458
 
                 <TextView
                     android:id="@+id/manga_source_label"
@@ -291,13 +223,8 @@
                     android:layout_height="wrap_content"
                     android:text="@string/manga_info_source_label"
                     android:textIsSelectable="false"
-<<<<<<< HEAD
-                    app:layout_constraintLeft_toLeftOf="parent"
-                    app:layout_constraintTop_toBottomOf="@+id/manga_status_label" />
-=======
                     app:layout_constraintTop_toBottomOf="@+id/manga_status_label"
                     app:layout_constraintStart_toStartOf="parent"/>
->>>>>>> 83d5e458
 
                 <TextView
                     android:id="@+id/manga_source"
@@ -309,13 +236,8 @@
                     android:maxLines="1"
                     android:textIsSelectable="false"
                     app:layout_constraintBaseline_toBaselineOf="@+id/manga_source_label"
-<<<<<<< HEAD
-                    app:layout_constraintLeft_toRightOf="@+id/manga_source_label"
-                    app:layout_constraintRight_toRightOf="parent" />
-=======
                     app:layout_constraintStart_toEndOf="@+id/manga_source_label"
                     app:layout_constraintEnd_toEndOf="parent"/>
->>>>>>> 83d5e458
 
             </androidx.constraintlayout.widget.ConstraintLayout>
 
