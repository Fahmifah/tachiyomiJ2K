--- conflicted
+++ resolved
@@ -308,37 +308,6 @@
                         android:layout_height="wrap_content"
                         android:requiresFadingEdge="horizontal">
 
-<<<<<<< HEAD
-                <LinearLayout
-                    android:id="@+id/smartsearch_buttons"
-                    android:layout_width="match_parent"
-                    android:layout_height="wrap_content"
-                    android:layout_marginTop="8dp"
-                    android:orientation="horizontal"
-                    android:visibility="gone"
-                    app:layout_constraintTop_toBottomOf="@+id/manga_genres_tags"
-                    app:layout_constraintLeft_toLeftOf="parent"
-                    app:layout_constraintRight_toRightOf="parent"
-                    tools:visibility="visible">
-
-                    <Button
-                        android:id="@+id/smartsearch_merge_btn"
-                        style="@style/Widget.AppCompat.Button.Colored"
-                        android:layout_width="match_parent"
-                        android:layout_height="wrap_content"
-                        android:layout_weight="1"
-                        android:text="Merge with current" />
-
-                    <Button
-                        android:id="@+id/smartsearch_replace_btn"
-                        style="@style/Widget.AppCompat.Button.Colored"
-                        android:layout_width="match_parent"
-                        android:layout_height="wrap_content"
-                        android:layout_weight="1"
-                        android:text="Migrate from current" />
-                </LinearLayout>
-
-=======
                         <com.google.android.material.chip.ChipGroup
                             android:id="@+id/manga_genres_tags_compact_chips"
                             android:layout_width="wrap_content"
@@ -362,7 +331,14 @@
                     app:layout_constraintEnd_toEndOf="parent"
                     app:layout_constraintStart_toStartOf="parent"
                     app:layout_constraintTop_toBottomOf="@id/manga_genres_tags_wrapper" />
->>>>>>> 264e0436
+
+                <Button
+                    android:id="@+id/smartsearch_merge_btn"
+                    style="@style/Widget.AppCompat.Button.Colored"
+                    android:layout_width="match_parent"
+                    android:layout_height="wrap_content"
+                    android:layout_weight="1"
+                    android:text="Merge with current" />
 
             </androidx.constraintlayout.widget.ConstraintLayout>
 
